from utilities.utility import setup_logging_to_console
from utilities.visualization import *
from utilities.postprocess_fracture import append_to_json_file, load_fractures

# setting up the verbosity level of the log at console
setup_logging_to_console(verbosity_level='debug')


# post processing function
def get_info(Fr_list_A):  # get L(t) and x_max(t) and p(t)
    double_L_A = [];
    x_max_A = [];
    p_A = [];
    w_A=[];
    time_simul_A = [];
<<<<<<< HEAD

=======
>>>>>>> 5696d324
    for frac_sol in Fr_list_A:
        center_indx = frac_sol.mesh.locate_element(0., 0.)
        # we are at a give time step now,
        # I am getting double_L_A, x_max_A
        x_min_temp = 0.
        x_max_temp = 0.
        y_min_temp = 0.
        y_max_temp = 0.
        for i in range(frac_sol.Ffront.shape[0]):
            segment = frac_sol.Ffront[i]
            # to find the x_max at this time:
            if segment[0] > x_max_temp:
                x_max_temp = segment[0]
            if segment[2] > x_max_temp:
                x_max_temp = segment[2]
            # to find the n_min at this time:
            if segment[0] < x_min_temp:
                x_min_temp = segment[0]
            if segment[2] < x_min_temp:
                x_min_temp = segment[2]
            # to find the y_max at this time:
            if segment[1] > y_max_temp:
                y_max_temp = segment[1]
            if segment[3] > y_max_temp:
                y_max_temp = segment[3]
            # to find the y_min at this time:
            if segment[1] < y_min_temp:
                y_min_temp = segment[1]
            if segment[3] < y_min_temp:
                y_min_temp = segment[3]

        double_L_A.append(y_max_temp - y_min_temp)
        x_max_A.append(x_max_temp - x_min_temp)

        p_A.append(frac_sol.pFluid[center_indx].tolist()[0] / 1.e6)
        w_A.append(frac_sol.w[center_indx].tolist()[0])
        time_simul_A.append(frac_sol.time)
    return double_L_A, x_max_A, p_A, w_A


def export(myfolder, simulation_name, to_export, destination):
    ####################################
    # exporting to multiple json files #
    ####################################

    export_results =True

    if export_results:
        # 1) decide the names of the Json files:
        if 1 in to_export:
            myJsonName_1 = destination + "/TJ_"+simulation_name+"_export.json"           # I will export here most of the infos


        # 2) load the results:
        #
        # >>> Remember that you can select a subset of time steps <<<<
        # >>> otherwise you will export at all the time steps     <<<<
        #
        if 1 in to_export:
            print("\n 1) loading results")
            Fr_list, properties = load_fractures(address=myfolder,load_all=True) # or load_fractures(address=myfolder,time_srs=np.linspace(5., 8.0,600))
            Solid, Fluid, Injection, simulProp = properties
            print(" <-- DONE\n")

        # *) write to json the general informations
        if 2 in to_export:
            time_srs = get_fracture_variable(Fr_list, variable='time')
            time_srs = np.asarray(time_srs)
            double_L, x_max, p_A, w_A = get_info(Fr_list)

            simul_info = {'Eprime': Solid.Eprime,
                          'max_KIc': Solid.K1c.max(),
                          'min_KIc': Solid.K1c.min(),
                          'max_Sigma0': Solid.SigmaO.max(),
                          'min_Sigma0': Solid.SigmaO.min(),
                          'viscosity': Fluid.viscosity,
                          'total_injection_rate': Injection.injectionRate.max(),
                          'sources_coordinates_lastFR': Fr_list[-1].mesh.CenterCoor[Injection.sourceElem].tolist(),
                          't_max': time_srs.max(),
                          't_min': time_srs.min(),
                          '2L': double_L,
                          'xmax': x_max,
                          'times': time_srs.tolist(),
                          'p': p_A,
                          'w': w_A
                          }
            append_to_json_file(myJsonName_1, simul_info, 'append2keyASnewlist', key='simul_info',
                                delete_existing_filename=True)  # be careful: delete_existing_filename=True only the first time you call "append_to_json_file"

        # 3) write to json the coordinates of the points defining the fracture fronts at each time:
        if 3 in to_export:
            print("\n 2) writing fronts")
            time_srs = get_fracture_variable(Fr_list,variable='time') # get the list of times corresponding to each fracture object
            append_to_json_file(myJsonName_1, time_srs, 'append2keyASnewlist', key='time_srs_of_Fr_list')
            fracture_fronts = []
            numberof_fronts = [] #there might be multiple fracture fronts in general
            mesh_info = [] # if you do not make remeshing or mesh extension you can export it only once
            index = 0
            for fracture in Fr_list:
                fracture_fronts.append(np.ndarray.tolist(fracture.Ffront))
                numberof_fronts.append(fracture.number_of_fronts)
                mesh_info.append([Fr_list[index].mesh.Lx, Fr_list[index].mesh.Ly, Fr_list[index].mesh.nx, Fr_list[index].mesh.ny])
                index = index + 1
            append_to_json_file(myJsonName_1, fracture_fronts, 'append2keyASnewlist', key='Fr_list')
            append_to_json_file(myJsonName_1, numberof_fronts, 'append2keyASnewlist', key='Number_of_fronts')
            append_to_json_file(myJsonName_1,mesh_info,'append2keyASnewlist', key='mesh_info')
            print(" <-- DONE\n")



        # 4) get the fracture opening w(t) versus time (t) at a point of coordinates myX and myY
        if 4 in to_export:
            print("\n 3) get w(t) at a point... ")
            my_X = 0.00 ; my_Y = 0.00
            w_at_my_point, time_list_at_my_point = get_fracture_variable_at_point(Fr_list, variable='w', point=[my_X, my_Y])
            append_to_json_file(myJsonName_1, w_at_my_point, 'append2keyASnewlist', key='w_at_my_point')
            append_to_json_file(myJsonName_1, time_list_at_my_point, 'append2keyASnewlist', key='time_list_W_at_my_point')
            print(" <-- DONE\n")



        # 5) get the fluid pressure p(t) versus time (t) at a point of coordinates myX and myY
        if 5 in to_export:
            print("\n 4) get pf(t) at a point... ")
            my_X = 0.00 ; my_Y = 0.00
            pf_at_my_point, time_list_at_my_point = get_fracture_variable_at_point(Fr_list, variable='pf', point=[my_X, my_Y])
            append_to_json_file(myJsonName_1, pf_at_my_point, 'append2keyASnewlist', key='pf_at_my_point_A')
            append_to_json_file(myJsonName_1, time_list_at_my_point, 'append2keyASnewlist', key='time_list_pf_at_my_point_A')
            print(" <-- DONE\n")


        # 6) get the fluid pressure p(t) versus time (t) at a point of coordinates myX and myY
        if 6 in to_export:
            print("\n 5) get pf(t) at a point... ")
            my_X = 0.00 ; my_Y = 0.00
            pf_at_my_point, time_list_at_my_point = get_fracture_variable_at_point(Fr_list, variable='pf', point=[my_X, my_Y])
            append_to_json_file(myJsonName_1, pf_at_my_point, 'append2keyASnewlist', key='pf_at_my_point_B')
            append_to_json_file(myJsonName_1, time_list_at_my_point, 'append2keyASnewlist', key='time_list_pf_at_my_point_B')
            print(" <-- DONE\n")


        # 7) get w(y) along a vertical line passing through mypoint for different times
        if 7 in to_export:
            print("\n 6) get w(y) with y passing through a specific point for different times... ")
            my_X = 0.; my_Y = 0.
            ext_pnts = np.empty((2, 2), dtype=np.float64)
            fracture_list_slice = plot_fracture_list_slice(Fr_list,
                                                           variable='w',
                                                           projection='2D',
                                                           plot_cell_center=True,
                                                           extreme_points=ext_pnts,
                                                           orientation='vertical',
                                                           point1=[my_X , my_Y],
                                                           export2Json=True,
                                                           export2Json_assuming_no_remeshing=False)
            towrite = {'w_vert_slice_': fracture_list_slice}
            append_to_json_file(myJsonName_1, towrite, 'extend_dictionary')
            print(" <-- DONE\n")



        # 8) get w(x) along a horizontal line passing through mypoint for different times
        if 8 in to_export:
            print("\n 7) get w(x) with x passing through a specific point for different times... ")
            my_X = 0.; my_Y = 0.
            ext_pnts = np.empty((2, 2), dtype=np.float64)
            fracture_list_slice = plot_fracture_list_slice(Fr_list,
                                                           variable='w',
                                                           projection='2D',
                                                           plot_cell_center=True,
                                                           extreme_points=ext_pnts,
                                                           orientation='horizontal',
                                                           point1=[my_X , my_Y],
                                                           export2Json=True,
                                                           export2Json_assuming_no_remeshing=False)
            towrite = {'w_horiz_slice_': fracture_list_slice}
            append_to_json_file(myJsonName_1, towrite, 'extend_dictionary')
            print(" <-- DONE\n")


        # 9) get w(y) along a vertical line passing through mypoint for different times
        if 9 in to_export:
            print("\n 6) get pf(y) with y passing through a specific point for different times... ")
            my_X = 0.; my_Y = 0.
            ext_pnts = np.empty((2, 2), dtype=np.float64)
            fracture_list_slice = plot_fracture_list_slice(Fr_list,
                                                           variable='pf',
                                                           projection='2D',
                                                           plot_cell_center=True,
                                                           extreme_points=ext_pnts,
                                                           orientation='vertical',
                                                           point1=[my_X , my_Y],
                                                           export2Json=True,
                                                           export2Json_assuming_no_remeshing=False)
            towrite = {'pf_vert_slice_': fracture_list_slice}
            append_to_json_file(myJsonName_1, towrite, 'extend_dictionary')
            print(" <-- DONE\n")



        # 10) get w(x) along a horizontal line passing through mypoint for different times
        if 10 in to_export:
            print("\n 7) get pf(x) with x passing through a specific point for different times... ")
            my_X = 0.; my_Y = 0.
            ext_pnts = np.empty((2, 2), dtype=np.float64)
            fracture_list_slice = plot_fracture_list_slice(Fr_list,
                                                           variable='pf',
                                                           projection='2D',
                                                           plot_cell_center=True,
                                                           extreme_points=ext_pnts,
                                                           orientation='horizontal',
                                                           point1=[my_X , my_Y],
                                                           export2Json=True,
                                                           export2Json_assuming_no_remeshing=False)
            towrite = {'pf_horiz_slice_': fracture_list_slice}
            append_to_json_file(myJsonName_1, towrite, 'extend_dictionary')
            print(" <-- DONE\n")

        # 11) get w(x,y,t) and pf(x,y,t)
        if 11 in to_export:
            print("\n 8) get w(x,y,t) and  pf(x,y,t)... ")
            wofxyandt = []
            pofxyandt = []
            info = []
            jump = True #this is used to jump the first fracture
            for frac in Fr_list:
                if not jump:
                    wofxyandt.append(np.ndarray.tolist(frac.w))
                    pofxyandt.append(np.ndarray.tolist(frac.pFluid))
                    info.append([frac.mesh.Lx,frac.mesh.Ly,frac.mesh.nx,frac.mesh.ny,frac.time])
                else:
                    jump = False

            append_to_json_file(myJsonName_1, wofxyandt, 'append2keyASnewlist', key='w')
            append_to_json_file(myJsonName_1, pofxyandt, 'append2keyASnewlist', key='p')
            append_to_json_file(myJsonName_1, info, 'append2keyASnewlist', key='info_for_w_and_p')
            print(" <-- DONE\n")

        print("DONE! in " + myJsonName_1)
        plt.show(block=True)



def check_exe(folders_list, simul_list, to_export, destination):
    #######################################################
    # loop on the files and export to multiple json files #
    #######################################################
    if len(simul_list) != len(simul_list):
        print("ERROR: {simul_list} does not contain the same number of elements as {folder_list} ")
    else:
        n_of_todo = len(simul_list)
        for i in range(n_of_todo):
            print("exporting "+ str(i)+" of "+str(n_of_todo-1)+" :")
            myfolder = folders_list[i]
            simulation_name = simul_list[i]
            export(myfolder, simulation_name, to_export, destination)
    print("---- DONE ----")


####################################
# MAIN                             #
####################################

#-------> SELECT WHAT TO EXPORT:

# 1) mandatory
# 2) mandatory
# 3) write to json the coordinates of the points defining the fracture fronts at each time:
# 4) get the fracture opening w(t) versus time (t) at a point of coordinates myX and myY
# 5) get the fluid pressure p(t) versus time (t) at a point of coordinates myX and myY
# 6) get the fluid pressure p(t) versus time (t) at a point of coordinates myX and myY
# 7) get w(y) along a vertical line passing through mypoint for different times
# 8) get w(x) along a horizontal line passing through mypoint for different times
# 9) get w(x,y,t) and pf(x,y,t)

to_export = [1,2,3,7,8,9,10]

#-------> SPECIFY OUT ID AND FOLDER NAME:
# simul_list = ["01", "02", "02bis", "03", "04"]#["02bis"]
# folders_list = ["/home/carlo/Desktop/PyFrac/VC_gmres/Data_final/01",
#                 "/home/carlo/Desktop/PyFrac/VC_gmres/Data_final/02",
#                 "/home/carlo/Desktop/PyFrac/VC_gmres/Data_final/02bis",
#                 "/home/carlo/Desktop/PyFrac/VC_gmres/Data_final/03",
#                 "/home/carlo/Desktop/PyFrac/VC_gmres/Data_final/04"]
#folders_list = ["/home/carlo/Desktop/PyFrac/VC_gmres/Data_final/02bis"]
# ["/home/carlo/Desktop/PyFrac/VC_gmres/Data_final/01",
#                 "/home/carlo/Desktop/PyFrac/VC_gmres/Data_final/02"]
#simul_list = ["02break"]
<<<<<<< HEAD
#simul_list = ["05mtoK", "06mtoK"]
simul_list = ["09mtoK"]
common_address = "/home/carlo/Desktop/PyFrac/03_Three_toughness_layers/Data_final/"
common_address = "/home/peruzzo/PycharmProjects/PyFrac/03_Three_toughness_layers/Data_final/"
# folders_list = [common_address + "05mtoK",
#                 common_address + "06mtoK"]
folders_list = [
                common_address + "09mtoK"]
#destination = "/home/carlo/Desktop/PyFrac/03_Three_toughness_layers/Data_final"
destination ="/home/peruzzo/PycharmProjects/PyFrac/03_Three_toughness_layers/Data_final"
=======
simul_list = ["05mtoK", "06mtoK","07mtoK","08mtoK"]
simul_list = ["08mtoK"]
common_address = "/home/carlo/Desktop/PyFrac/03_Three_toughness_layers/Data_final/"
folders_list = [ common_address + "05mtoK",
                 common_address + "06mtoK",
                 common_address + "07mtoK",
                 common_address + "08mtoK"]
folders_list = [ common_address + "08mtoK"]
destination = "/home/carlo/Desktop/PyFrac/03_Three_toughness_layers/Data_final"
>>>>>>> 5696d324
# ---GO ---:
check_exe(folders_list, simul_list, to_export, destination)<|MERGE_RESOLUTION|>--- conflicted
+++ resolved
@@ -13,10 +13,7 @@
     p_A = [];
     w_A=[];
     time_simul_A = [];
-<<<<<<< HEAD
-
-=======
->>>>>>> 5696d324
+
     for frac_sol in Fr_list_A:
         center_indx = frac_sol.mesh.locate_element(0., 0.)
         # we are at a give time step now,
@@ -305,20 +302,8 @@
 # ["/home/carlo/Desktop/PyFrac/VC_gmres/Data_final/01",
 #                 "/home/carlo/Desktop/PyFrac/VC_gmres/Data_final/02"]
 #simul_list = ["02break"]
-<<<<<<< HEAD
-#simul_list = ["05mtoK", "06mtoK"]
+simul_list = ["05mtoK", "06mtoK","07mtoK","08mtoK"]
 simul_list = ["09mtoK"]
-common_address = "/home/carlo/Desktop/PyFrac/03_Three_toughness_layers/Data_final/"
-common_address = "/home/peruzzo/PycharmProjects/PyFrac/03_Three_toughness_layers/Data_final/"
-# folders_list = [common_address + "05mtoK",
-#                 common_address + "06mtoK"]
-folders_list = [
-                common_address + "09mtoK"]
-#destination = "/home/carlo/Desktop/PyFrac/03_Three_toughness_layers/Data_final"
-destination ="/home/peruzzo/PycharmProjects/PyFrac/03_Three_toughness_layers/Data_final"
-=======
-simul_list = ["05mtoK", "06mtoK","07mtoK","08mtoK"]
-simul_list = ["08mtoK"]
 common_address = "/home/carlo/Desktop/PyFrac/03_Three_toughness_layers/Data_final/"
 folders_list = [ common_address + "05mtoK",
                  common_address + "06mtoK",
@@ -326,6 +311,5 @@
                  common_address + "08mtoK"]
 folders_list = [ common_address + "08mtoK"]
 destination = "/home/carlo/Desktop/PyFrac/03_Three_toughness_layers/Data_final"
->>>>>>> 5696d324
 # ---GO ---:
 check_exe(folders_list, simul_list, to_export, destination)