--- conflicted
+++ resolved
@@ -241,7 +241,7 @@
     simulProp.meshExtensionAllDir = True
     simulProp.finalTime = 10. ** 30
     simulProp.maxFrontItrs = 95
-    simulProp.tmStpPrefactor = 0.50
+    simulProp.tmStpPrefactor = 0.50 #0.1
     simulProp.tolFractFront = 0.0001
     simulProp.set_outputFolder(simdir)
     simulProp.frontAdvancing = 'implicit'
@@ -428,11 +428,8 @@
                 # tollerance aspect ratio
                 aspect_ratio_toll = 0.001
                 # target aspect ratio
-<<<<<<< HEAD
                 aspect_ratio_max = 1.6 #1.10 #1.02
-=======
-                aspect_ratio_max = 3.00 #1.02
->>>>>>> e2c5e761
+                #aspect_ratio_max = 3.00 #1.02
                 # aspect ratio when to stop the simulation
                 aspect_ratio_target = aspect_ratio_max
 
@@ -442,7 +439,6 @@
 
                 # current state variables
                 # max is 117
-<<<<<<< HEAD
                 if int(num) ==624 and it_count ==0:
                     KIc_ratio = 19.4
                     KIc_ratio_upper = 21.57
@@ -486,43 +482,6 @@
                             KIc_ratio_lower = np.maximum(1., KIc_ratio_upper_local * .5)
                             # to force the ratio uncomment the following:
                             #KIc_ratio_lower = 149.
-=======
-                skip = False
-                if KIc_ratio is None or (it_count ==0):
-                    if int(num) in SIM_ID:
-                        pos = np.where(SIM_ID==int(num))[0][0]
-                        KIc_ratio = TR[pos]
-                        KIc_ratio_upper = KIc_ratio + 1.5 * KIc_ratio
-                        KIc_ratio_lower = KIc_ratio
-                        KIc_ratio = 0.5 * (KIc_ratio_lower + KIc_ratio_upper)
-                        if KIc_ratio_lower < 1.:
-                            KIc_ratio_lower = 1.
-                        skip = True
-
-                if not skip:
-                    if KIc_ratio_upper is None or (num_id == 0 and it_count ==0):
-
-                        Q_o = Injection.injectionRate[1][0]
-                        Eprime = Solid_loaded.Eprime
-                        K1c1 = np.min(Solid_loaded.K1c)
-                        muPrime = Fluid.muPrime
-                        KIc_ratio_upper = 1.5* upper_bound_Kratio(muPrime, Q_o, Eprime, K1c1, x_lim)
-                        # to force the ratio uncomment the following:
-                        #KIc_ratio_upper = 1.1
-                        KIc_ratio = KIc_ratio_upper
-                    elif KIc_ratio_upper is not None and it_count ==0:
-                        KIc_ratio_upper = KIc_ratio
-
-                    if KIc_ratio_lower is None or (it_count ==0):
-                        Q_o = Injection.injectionRate[1][0]
-                        Eprime = Solid_loaded.Eprime
-                        K1c1 = np.min(Solid_loaded.K1c)
-                        muPrime = Fluid.muPrime
-                        KIc_ratio_upper_local = upper_bound_Kratio(muPrime, Q_o, Eprime, K1c1, x_lim)
-                        KIc_ratio_lower = np.maximum(1., KIc_ratio_upper_local * .5)
-                        # to force the ratio uncomment the following:
-                        #KIc_ratio_lower = 1.03
->>>>>>> e2c5e761
 
                 print(f'\n iterations on tough. ratio: {it_count} of 200, ID: {num}')
                 print(f' toughness ratio: {KIc_ratio}')
