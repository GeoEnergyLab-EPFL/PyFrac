--- conflicted
+++ resolved
@@ -115,7 +115,6 @@
 
 
 # <editor-fold desc="# -------------- Simulation run (do not modify this part) -------------- #">
-<<<<<<< HEAD
 if run_the_simualtion:
     Ep = E/(1 - nu * nu)
     mup = 12 * mu
@@ -171,9 +170,11 @@
                                    Carters_coef=cl,
                                    confining_stress_func=sigmaO_func)
         simulProp.gravity = True
+        simulProp.set_mesh_extension_factor(1.2)
         if rho_s > rho_f:
             simulProp.set_mesh_extension_direction(['top'])
-            simulProp.set_mesh_extension_factor(1.2)
+        else:
+            simulProp.set_mesh_extension_direction(['bottom'])
     else:
         Solid = MaterialProperties(Mesh,
                                    Ep,
@@ -202,95 +203,6 @@
 
     # run the simulation
     controller.run()
-=======
-Ep = E/(1 - nu * nu)
-mup = 12 * mu
-Kp = np.sqrt(32/np.pi)*KIc
-if type(Qo) == list:
-    Lmk = Ep ** 3 * Qo[0] * mup / Kp ** 4
-    inj = np.asarray([t_change,
-                      Qo])
-else:
-    Lmk = Ep ** 3 * Qo * mup / Kp ** 4
-    inj = Qo
-
-if r_init <= 2.7e-3 * Lmk:
-    regime = 'M'
-elif r_init >= 85.5 * Lmk:
-    regime = 'K'
-else:
-    string_warning = "The intial radius is not represented by the K or M limit.\nChoose either r_init < " + \
-                     str(2.7e-3 * Lmk) + " [m] to initiate in the M-regime,\nor r_init > " + str(85.5 * Lmk) + \
-                     " [m] to initiate in the K-regime."
-
-    print(string_warning)
-    exit(0)
-
-# setting up the verbosity level of the log at console
-setup_logging_to_console(verbosity_level='info')
-
-# creating mesh
-Mesh = CartesianMesh(domain_limits[:2], domain_limits[2:], number_of_elements[0], number_of_elements[1])
-
-# Injection
-Injection = InjectionProperties(inj, Mesh)
-
-# fluid properties
-Fluid = FluidProperties(viscosity=mu, density=rho_f)
-
-# simulation properties
-simulProp = SimulationProperties()
-simulProp.finalTime = final_time
-simulProp.set_outputFolder(save_folder)  # the disk address where the files are saved
-simulProp.set_simulation_name(sim_name)
-if len(fixed_times) != 0:
-    simulProp.set_solTimeSeries(np.asarray(fixed_times))
-simulProp.timeStepLimit = max_timestep
-
-# material properties
-if gravity:
-    def sigmaO_func(x, y):
-        return sigma_o - y * rho_s * 9.8
-    Solid = MaterialProperties(Mesh,
-                               Ep,
-                               KIc,
-                               Carters_coef=cl,
-                               confining_stress_func=sigmaO_func)
-    simulProp.gravity = True
-    simulProp.set_mesh_extension_factor(1.2)
-    if rho_s > rho_f:
-        simulProp.set_mesh_extension_direction(['top'])
-    else:
-        simulProp.set_mesh_extension_direction(['bottom'])
-else:
-    Solid = MaterialProperties(Mesh,
-                               Ep,
-                               KIc,
-                               Carters_coef=cl,
-                               confining_stress=sigma_o)
-
-# initializing fracture
-Fr_geometry = Geometry('radial', radius=r_init)
-init_param = InitializationParameters(Fr_geometry, regime=regime)
-
-# creating fracture object
-Fr = Fracture(Mesh,
-              init_param,
-              Solid,
-              Fluid,
-              Injection,
-              simulProp)
-
-# create a Controller
-controller = Controller(Fr,
-                        Solid,
-                        Fluid,
-                        Injection,
-                        simulProp)
-
-# run the simulation
-controller.run()
->>>>>>> b5ae37a1
 # </editor-fold>
 
 # -------------- Post Processing -------------- #
