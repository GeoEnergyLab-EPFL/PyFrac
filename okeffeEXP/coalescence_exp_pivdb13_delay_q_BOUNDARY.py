# -*- coding: utf-8 -*-
"""
This file is part of PyFrac.

Created by Haseeb Zia on Fri June 16 17:49:21 2017.
Copyright (c) "ECOLE POLYTECHNIQUE FEDERALE DE LAUSANNE, Switzerland, Geo-Energy Laboratory", 2016-2019. All rights reserved.
See the LICENSE.TXT file for more details.
"""

import numpy as np

# local imports
from mesh import CartesianMesh
from properties import MaterialProperties, FluidProperties, InjectionProperties, SimulationProperties
from fracture import Fracture
from controller import Controller
from fracture_initialization import Geometry, InitializationParameters
from utility import setup_logging_to_console
from boundary_effect import BoundaryEffect

# setting up the verbosity level of the log at console
setup_logging_to_console(verbosity_level='debug')

run = True
export_results = True

"_______________________________________________________"
# creating mesh
#mesh_discretiz_x=265
#mesh_discretiz_y=171
<<<<<<< HEAD
#Mesh = CartesianMesh(0.035, 0.015, mesh_discretiz_x, mesh_discretiz_y)

mesh_discretiz_x=205
mesh_discretiz_y=131
Mesh = CartesianMesh(0.030, 0.014, mesh_discretiz_x, mesh_discretiz_y)
=======
mesh_discretiz_x=161
mesh_discretiz_y=101
Mesh = CartesianMesh(0.025, 0.015, mesh_discretiz_x, mesh_discretiz_y)
>>>>>>> 5b098538

# solid properties
nu = 0.48                            # Poisson's ratio
youngs_mod = 97000                   # Young's modulus (+/- 10) #kPa
Eprime = youngs_mod / (1 - nu ** 2)  # plain strain modulus
K_Ic = np.sqrt(2*5.2*Eprime)         # fracture toughness (+/- 1)
Cl = 0.0                             # Carter's leak off coefficient

Solid = MaterialProperties(Mesh,
                           Eprime,
                           K_Ic,
                           confining_stress=0.,
                           Carters_coef=Cl,
                           minimum_width=1e-9)

<<<<<<< HEAD
path =  '/home/peruzzo/BigWhamLink/BigWhamLink/Examples/StaticCrackBenchmarks/boundary_effect_mesh.json'

bound_eff = True
if bound_eff:
    Boundary = BoundaryEffect(Mesh, Eprime, nu, path,
                              preconditioner=False,lgmres=True,
                              maxLeafSizeTrK=300, etaTrK=10, # compr. ratio 0.071
                              maxLeafSizeDispK=26909*3, etaDispL=10,
                              epsACA=0.001)
else:
    Boundary = None
=======
path =  '/home/carlo/BigWhamLink/BigWhamLink/Examples/StaticCrackBenchmarks/boundary_effect_mesh.json'
Boundary = BoundaryEffect(Mesh, Eprime, nu, path,
                          preconditioner=False,
                          lgmres=True,
                          maxLeafSizeTrK=300,
                          etaTrK=10,
                          maxLeafSizeDispK=6000,
                          etaDispL=50,
                          epsACA=0.001)
# Boundary = None
>>>>>>> 5b098538


def source_location(x, y, hx, hy):
    """ This function is used to evaluate if a point is included in source, i.e. the fluid is injected at the given
        point.
    """
    # the condition
    if (abs(x + .02) < hx*0.5 and abs(y - 0) < hy*.5 ) or (abs(x - .02) < hx*0.5 and abs(y + 0) < hy*.5):

        return True

# injection parameters
Q0 = 5/1000/60/1000 #20mL/min  # injection rate
Injection = InjectionProperties(Q0, Mesh, source_loc_func=source_location)

# fluid properties
viscosity = 0.44 #Pa.s
Fluid = FluidProperties(viscosity=viscosity)

# simulation properties
simulProp = SimulationProperties()
simulProp.finalTime = 25                     # the time at which the simulation stops
myfolder ="./Data/coalescence_exp_pivdb13_"+str(mesh_discretiz_x)+"x"+str(mesh_discretiz_y)+"_BOUNDARY"
simulProp.set_outputFolder(myfolder)     # the address of the output folder
#simulProp.set_solTimeSeries(np.asarray([6.0,6.4, 6.45, 6.5, 6.55, 6.6, 6.62, 6.8]))
##simulProp.set_solTimeSeries(np.concatenate((np.linspace(0.9, 2.00,100),np.linspace(2.833, 4.88,150),np.linspace(21.0, 23.0,30))))
simulProp.set_solTimeSeries(np.concatenate((np.linspace(0.69, 1.08,100),np.linspace(1.0833, 3.88,250),np.linspace(21.0, 23.0,30))))
simulProp.plotTSJump = 20
simulProp.timeStepLimit=.2
simulProp.saveToDisk=True
simulProp.useBlockToeplizCompression = True
simulProp.saveFluidFluxAsVector=True
simulProp.saveFluidVelAsVector=True
#simulProp.plotVar = ['pf', 'ffvf']
#simulProp.plotVar = ['footprint']
simulProp.projMethod = 'LS_continousfront'
simulProp.frontAdvancing = 'implicit'
#simulProp.set_tipAsymptote('K')
simulProp.maxFrontItrs=35
simulProp.maxSolverItrs=240

if run:
    # initializing fracture
    from fracture_initialization import get_radial_survey_cells
<<<<<<< HEAD
    initRad1 = 0.000802
    initRad2 = 0.006802
=======
    #initRad1 = 0.000802
    initRad1 = 0.0016
    initRad2 = initRad1
>>>>>>> 5b098538
    surv_cells_1, surv_cells_dist_1, inner_cells_1 = get_radial_survey_cells(Mesh, initRad1, center=[-0.02, 0])
    # surv_cells_dist = np.cos(Mesh.CenterCoor[surv_cells, 0]) + 2.5 - abs(Mesh.CenterCoor[surv_cells, 1])

    surv_cells_2, surv_cells_dist_2, inner_cells_2 = get_radial_survey_cells(Mesh, initRad2, center=[0.02, 0])
    surv_cells = np.concatenate((surv_cells_1, surv_cells_2))
    surv_cells_dist = np.concatenate((surv_cells_dist_1, surv_cells_dist_2))
    inner_cells = np.concatenate((inner_cells_1, inner_cells_2))

    Fr_geometry = Geometry(shape='level set',
                           survey_cells=surv_cells,
                           tip_distances=surv_cells_dist,
                           inner_cells=inner_cells)

    from elasticity import load_isotropic_elasticity_matrix
    C = load_isotropic_elasticity_matrix(Mesh, Eprime)

    # init_param = InitializationParameters(Fr_geometry,
    #                                       regime='static',
    #                                       net_pressure=9.e3,
    #                                       elasticity_matrix=C)
    init_param = InitializationParameters(Fr_geometry,
                                          regime='static',
                                          net_pressure=36.2e3,
                                          elasticity_matrix=C,
                                          time=0.698806)
                                          #time=0.984)

    # creating fracture object
    Fr = Fracture(Mesh,
                  init_param,
                  Solid,
                  Fluid,
                  Injection,
                  simulProp,
                  boundaryEffect = Boundary)


    # create a Controller
    controller = Controller(Fr,
                            Solid,
                            Fluid,
                            Injection,
                            simulProp,
                            boundaryEffect = Boundary)

    # run the simulation
    controller.run()

####################
# plotting results #
####################
write = True
if export_results   :
    myJsonName="Z:\exp_pivdb13_shared_folder\coalescence_expPivdb13_4mma2.json"
    myfolder="./Data/coalescence_exp_pivdb13_265x171"
    from visualization import *

    # loading five fractures from the simulation separated with equal time period

    # Fr_list, properties = load_fractures(address="./my_examples/Data/coalescence_exp3")
    # ,time_srs=np.linspace(5.5, 6.09,100))
    # time_srs=np.linspace(5.875, 7.28,40))

    # Fr_list, properties = load_fractures(address=myfolder, time_srs=np.linspace(5.751, 5.752, 600))
    # from utility import plot_as_matrix
    # selected = 0
    # K = np.zeros((Fr_list[selected].mesh.NumberOfElts,), )
    # fr = np.where(np.logical_and(Fr_list[selected].sgndDist>-1e50, Fr_list[selected].sgndDist<1e50 ))
    # K[fr] = Fr_list[selected].sgndDist[fr]
    # plot_as_matrix(K, Fr_list[selected].mesh)

    # +++
    # Fr_list, properties = load_fractures(address=myfolder ,time_srs=np.linspace(5., 8.0,600))
    Fr_list, properties = load_fractures(address=myfolder)
    Solid, Fluid, Injection, simulProp = properties
    time_srs = get_fracture_variable(Fr_list,
                                     variable='time')

    from postprocess_fracture import append_to_json_file

    # append_to_json_file(file_name, content, action, key=None, delete_existing_filename=False)

    if write:
        append_to_json_file(myJsonName, time_srs, 'append2keyASnewlist', key='time_srs_of_Fr_list',
                            delete_existing_filename=True)

        fracture_fronts = []
        numberof_fronts = []
        for fracture in Fr_list:
            fracture_fronts.append(np.ndarray.tolist(fracture.Ffront))
            numberof_fronts.append(fracture.number_of_fronts)
        append_to_json_file(myJsonName, fracture_fronts, 'append2keyASnewlist', key='Fr_list')
        append_to_json_file(myJsonName, numberof_fronts, 'append2keyASnewlist', key='Number_of_fronts')
        append_to_json_file(myJsonName,
                            [Fr_list[-1].mesh.Lx, Fr_list[-1].mesh.Ly, Fr_list[-1].mesh.nx, Fr_list[-1].mesh.ny],
                            'append2keyASnewlist', key='mesh_info')

    ########## TAKE A VERTICAL SECTION TO GET w AT THE MIDDLE ########
    # plot fracture radius
    plot_prop = PlotProperties()

    # Fig_R = plot_fracture_list(Fr_list,
    #                            variable='footprint',
    #                            plot_prop=plot_prop)
    # Fig_R = plot_fracture_list(Fr_list,
    #                            fig=Fig_R,
    #                            variable='mesh',
    #                            mat_properties=properties[0],
    #                            backGround_param='K1c',
    #                            plot_prop=plot_prop)

    # ++++
    # Fr_list, properties = load_fractures(address=myfolder ,time_srs=np.linspace(5., 8.0,600))
    Fr_list, properties = load_fractures(address=myfolder)
    ext_pnts = np.empty((2, 2), dtype=np.float64)
    fracture_list_slice = plot_fracture_list_slice(Fr_list,
                                                   variable='w',
                                                   projection='2D',
                                                   plot_cell_center=True,
                                                   extreme_points=ext_pnts,
                                                   orientation='vertical',
                                                   point1=[0., -0.008],
                                                   point2=[0., 0.008], export2Json=True)
    # +++
    # point1 = [0., -0.018],
    # point2 = [0., 0.018], export2Json = True)

    # fracture_list_slice[new_key] = fracture_list_slice[old_key]
    # del fracture_list_slice[old_key]

    if write:
        towrite = {'intersectionVslice': fracture_list_slice}
        append_to_json_file(myJsonName, towrite, 'extend_dictionary')

    ########## TAKE A HORIZONTAL SECTION TO GET w AT THE MIDDLE ########
    ext_pnts = np.empty((2, 2), dtype=np.float64)
    fracture_list_slice = plot_fracture_list_slice(Fr_list,
                                                   variable='w',
                                                   projection='2D',
                                                   plot_cell_center=True,
                                                   extreme_points=ext_pnts,
                                                   orientation='horizontal',
                                                   point1=[-0.025, 0.0],
                                                   point2=[0.025, 0.], export2Json=True)
    # +++
    # point1 = [-0.035, 0.0],
    # point2 = [0.035, 0.], export2Json = True)

    # fracture_list_slice[new_key] = fracture_list_slice[old_key]
    # del fracture_list_slice[old_key]
    if write:
        towrite = {'intersectionHslice': fracture_list_slice}
        append_to_json_file(myJsonName, towrite, 'extend_dictionary')

    ########## IMPORT THE COMPLETE SERIES OF FRACTURE FOOTPRINTS ########
    Fr_list_COMPLETE, properties = load_fractures(address=myfolder)
    Solid, Fluid, Injection, simulProp = properties
    time_srs_COMPLETE = get_fracture_variable(Fr_list_COMPLETE,
                                              variable='time')

    if write:
        fracture_fronts = []
        numberof_fronts = []
        for fracture in Fr_list_COMPLETE:
            fracture_fronts.append(np.ndarray.tolist(fracture.Ffront))
            numberof_fronts.append(fracture.number_of_fronts)

        complete_footprints = {'time_srs_of_Fr_list': time_srs_COMPLETE,
                               'Fr_list': fracture_fronts,
                               'Number_of_fronts': numberof_fronts
                               }
        towrite = {'complete_footrints': complete_footprints}
        append_to_json_file(myJsonName, towrite, 'extend_dictionary')

    # Fig_FP = plot_analytical_solution(regime='K',
    #                                  variable='footprint',
    #                                  mat_prop=Solid,
    #                                  inj_prop=Injection,
    #                                  fig=Fig_FP,
    #                                  time_srs=time_srs)

    # other
    ########## TAKE A HORIZONTAL SECTION TO GET w AT THE MIDDLE ########
    ext_pnts = np.empty((2, 2), dtype=np.float64)
    fracture_list_slice = plot_fracture_list_slice(Fr_list,
                                                   variable='pf',
                                                   projection='2D',
                                                   plot_cell_center=True,
                                                   extreme_points=ext_pnts,
                                                   orientation='horizontal',
                                                   point1=[-0.025, 0.0],
                                                   point2=[0.025, 0.], export2Json=True)
    ########## TAKE A HORIZONTAL SECTION TO GET w AT THE MIDDLE ########
    ext_pnts = np.empty((2, 2), dtype=np.float64)
    fracture_list_slice = plot_fracture_list_slice(Fr_list,
                                                   variable='pn',
                                                   projection='2D',
                                                   plot_cell_center=True,
                                                   extreme_points=ext_pnts,
                                                   orientation='horizontal',
                                                   point1=[-0.025, 0.0],
                                                   point2=[0.025, 0.], export2Json=True)

    print("DONE! in " + myJsonName)
    plt.show(block=True)<|MERGE_RESOLUTION|>--- conflicted
+++ resolved
@@ -28,17 +28,9 @@
 # creating mesh
 #mesh_discretiz_x=265
 #mesh_discretiz_y=171
-<<<<<<< HEAD
-#Mesh = CartesianMesh(0.035, 0.015, mesh_discretiz_x, mesh_discretiz_y)
-
-mesh_discretiz_x=205
-mesh_discretiz_y=131
-Mesh = CartesianMesh(0.030, 0.014, mesh_discretiz_x, mesh_discretiz_y)
-=======
 mesh_discretiz_x=161
 mesh_discretiz_y=101
 Mesh = CartesianMesh(0.025, 0.015, mesh_discretiz_x, mesh_discretiz_y)
->>>>>>> 5b098538
 
 # solid properties
 nu = 0.48                            # Poisson's ratio
@@ -54,19 +46,6 @@
                            Carters_coef=Cl,
                            minimum_width=1e-9)
 
-<<<<<<< HEAD
-path =  '/home/peruzzo/BigWhamLink/BigWhamLink/Examples/StaticCrackBenchmarks/boundary_effect_mesh.json'
-
-bound_eff = True
-if bound_eff:
-    Boundary = BoundaryEffect(Mesh, Eprime, nu, path,
-                              preconditioner=False,lgmres=True,
-                              maxLeafSizeTrK=300, etaTrK=10, # compr. ratio 0.071
-                              maxLeafSizeDispK=26909*3, etaDispL=10,
-                              epsACA=0.001)
-else:
-    Boundary = None
-=======
 path =  '/home/carlo/BigWhamLink/BigWhamLink/Examples/StaticCrackBenchmarks/boundary_effect_mesh.json'
 Boundary = BoundaryEffect(Mesh, Eprime, nu, path,
                           preconditioner=False,
@@ -77,7 +56,6 @@
                           etaDispL=50,
                           epsACA=0.001)
 # Boundary = None
->>>>>>> 5b098538
 
 
 def source_location(x, y, hx, hy):
@@ -91,7 +69,14 @@
 
 # injection parameters
 Q0 = 5/1000/60/1000 #20mL/min  # injection rate
-Injection = InjectionProperties(Q0, Mesh, source_loc_func=source_location)
+initialratesecondpoint=0
+#ratesecondpoint=np.asarray([[2.833], [Q0/2]])
+ratesecondpoint=np.asarray([[1.09865], [Q0/2]])
+delayed_second_injpoint_loc=np.asarray([-0.02,0])
+Injection = InjectionProperties(Q0, Mesh, source_loc_func=source_location,
+                                initial_rate_delayed_second_injpoint=initialratesecondpoint,
+                                rate_delayed_second_injpoint=ratesecondpoint,
+                                delayed_second_injpoint_loc=delayed_second_injpoint_loc)
 
 # fluid properties
 viscosity = 0.44 #Pa.s
@@ -108,7 +93,6 @@
 simulProp.plotTSJump = 20
 simulProp.timeStepLimit=.2
 simulProp.saveToDisk=True
-simulProp.useBlockToeplizCompression = True
 simulProp.saveFluidFluxAsVector=True
 simulProp.saveFluidVelAsVector=True
 #simulProp.plotVar = ['pf', 'ffvf']
@@ -122,14 +106,9 @@
 if run:
     # initializing fracture
     from fracture_initialization import get_radial_survey_cells
-<<<<<<< HEAD
-    initRad1 = 0.000802
-    initRad2 = 0.006802
-=======
     #initRad1 = 0.000802
     initRad1 = 0.0016
     initRad2 = initRad1
->>>>>>> 5b098538
     surv_cells_1, surv_cells_dist_1, inner_cells_1 = get_radial_survey_cells(Mesh, initRad1, center=[-0.02, 0])
     # surv_cells_dist = np.cos(Mesh.CenterCoor[surv_cells, 0]) + 2.5 - abs(Mesh.CenterCoor[surv_cells, 1])
 
