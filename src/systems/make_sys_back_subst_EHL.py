--- conflicted
+++ resolved
@@ -456,13 +456,9 @@
                                  InCrack,   C,  interItr,   to_solve,
                                  to_impose, active, interItr_kp1,
                                  lst_edgeInCrk)
-<<<<<<< HEAD
-    a = a + time.time()
-    # print(f'1 {a}')
-=======
+
     #a = a + time.time()
     #print(f'1 {a}')
->>>>>>> f4aeaace
 
 
     #a = -time.time()
@@ -470,13 +466,9 @@
 
     G = Gravity_term(wNplusOne, EltCrack,   fluid_prop,
                     frac.mesh,  InCrack,    sim_prop)
-<<<<<<< HEAD
-    a = a + time.time()
-    # print(f'2 {a}')
-=======
+
     #a = a + time.time()
     #print(f'2 {a}')
->>>>>>> f4aeaace
 
     n_ch = len(to_solve)
     n_act = len(active)
@@ -491,23 +483,17 @@
     #a = -time.time()
     ch_AplusCf = dt * FinDiffOprtr[ch_indxs, :].tocsc()[:, ch_indxs] \
                  - sparse.diags([np.full((n_ch,), fluid_prop.compressibility * wcNplusHalf[to_solve])], [0], format='csr')
-<<<<<<< HEAD
-    a = a + time.time()
-    # print(f'3 {a}')
-=======
+
     #a = a + time.time()
     #print(f'3 {a}')
->>>>>>> f4aeaace
+
 
     #a = -time.time()
     C_loc = C._get9stencilC(to_solve, decay_tshold = decay_tshold, probability = probability)
-<<<<<<< HEAD
-    a = a + time.time()
-    # print(f'4 {a}')
-=======
+
     #a = a + time.time()
     #print(f'4 {a}')
->>>>>>> f4aeaace
+
     """
     (1)
     *ch_ch*  ch_act    ch_tip
