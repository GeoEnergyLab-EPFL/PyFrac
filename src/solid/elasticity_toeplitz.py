--- conflicted
+++ resolved
@@ -275,14 +275,7 @@
 
     def reload_HMAT_Coe(self, Mesh, self_eff = None):
         #################### HMAT dot SECTION ###################
-<<<<<<< HEAD
         if self.updateHMATuponRemeshing:
-            self.max_leaf_size = 100
-            self.eta = 5
-            self.eps_aca = 1.e-6
-            self.HMATtract = None
-=======
-        if self.useHMATdot:
             if self.HMATparam is None:
                 self.max_leaf_size = 100
                 self.eta = 5
@@ -294,7 +287,6 @@
                 self.eps_aca = self.HMATparam[2]
                 self.HMATtract = None
 
->>>>>>> cf8d9756
 
             data = [self.max_leaf_size, self.eta, self.eps_aca,
                     self.elas_prop_HMAT, Mesh.VertexCoor, Mesh.Connectivity, Mesh.hx, Mesh.hy, self_eff]
