# -*- coding: utf-8 -*-
"""
This file is part of PyFrac.

Created by Haseeb Zia on Thu Dec 22 16:22:33 2016.
Copyright (c) ECOLE POLYTECHNIQUE FEDERALE DE LAUSANNE, Switzerland, Geo-Energy Laboratory, 2016-2020.
All rights reserved. See the LICENSE.TXT file for more details.
"""

# imports
import logging
import matplotlib.path as mpath
import matplotlib.patches as mpatches
import mpl_toolkits.mplot3d.art3d as art3d
import matplotlib.pyplot as plt
import dill
import numpy as np
import math
<<<<<<< HEAD

import scipy
=======
import copy
>>>>>>> f3d70fd0
from scipy.interpolate import griddata
from elasticity import mapping_old_indexes

# local import
# import fracture_initialization
# import visualization
from level_set import SolveFMM, get_front_region
from volume_integral import Pdistance
from fracture_initialization import get_survey_points, get_width_pressure, generate_footprint, \
    generate_footprint_from_Ffront
from fracture_initialization import Geometry, InitializationParameters
from HF_reference_solutions import HF_analytical_sol
from visualization import plot_fracture_list, plot_fracture_list_slice, to_precision, zoom_factory
from labels import unidimensional_variables
from properties import PlotProperties
from FMM import fmm


class Fracture:
    """
     Class defining propagating fracture.

    Args:
        mesh (CartesianMesh):                   -- a CartesianMesh class object describing the grid.
        init_param (tuple):                     -- a InitializationParameters class object (see class documentation).
        solid (MaterialProperties):             -- the MaterialProperties object giving the material properties.
        fluid (FluidProperties):                -- the FluidProperties class object giving the fluid properties.
        injection (InjectionProperties):        -- the InjectionProperties class object giving the injection properties.
        simulProp (SimulationParameters):       -- the SimulationParameters class object giving the numerical parameters
                                                   to be used in the simulation.

    Attributes:
        w (ndarray) :               -- fracture opening (width)
        pFluid (ndarray):           -- the fluid pressure in the fracture.
        pNet (ndarray):             -- the net pressure in the fracture.
        time (float):               -- time since the start of injection
        EltChannel (ndarray):       -- list of cells currently in the channel region
        EltCrack (ndarray):         -- list of cells currently in the crack region
        EltRibbon (ndarray):        -- list of cells currently in the Ribbon region
        EltTip (ndarray):           -- list of cells currently in the Tip region
        v (ndarray):                -- propagation velocity for each cell in the tip cells
        alpha (ndarray):            -- angle prescribed by perpendicular on the fracture front (see Pierce 2015,
                                       Computation Methods Appl. Mech)
        l (ndarray):                -- length of perpendicular on the fracture front
                                       (see Pierce 2015, Computation Methods Appl. Mech)
        ZeroVertex (ndarray):       -- Vertex from which the perpendicular is drawn (can have value from 0 to 3,
                                       where 0 signify bottom left, 1 signifying bottom right, 2 signifying top
                                       right and 3 signifying top left vertex)
        FillF (ndarray):            -- filling fraction of each tip cell
        CellStatus (ndarray):       -- specifies which region each element currently belongs to
        sgndDist (ndarray):         -- signed minimum distance from fracture front of each cell in the domain
        InCrack (ndarray):          -- array specifying whether the cell is inside or outside the fracture.
        FractureVolume (float):     -- fracture volume
        muPrime (ndarray):          -- local viscosity parameter
        Ffront (ndarray):           -- a list containing the intersection of the front and grid lines for the tip
                                       cells. Each row contains the x and y coordinates of the two points.
        regime_color (ndarray):     -- RGB color code of the regime on Dontsov and Peirce, 2017
        ReynoldsNumber (ndarray):   -- the reynolds number at each edge of the cells in the fracture. The
                                       arrangement is left, right, bottom, top.
        fluidFlux (ndarray):        -- the fluid flux at each edge of the cells in the fracture. The arrangement is
                                       left, right, bottom, top.
        fluidVelocity (ndarray):    -- the fluid velocity at each edge of the cells in the fracture. The
                                       arrangement is left, right, bottom, top.
        LkOffTotal (ndarray):       -- total fluid volume leaked off from each of the cell in the mesh
        Tarrival (ndarray):         -- the arrival time of the fracture front for each of the cell in the domain. It
                                       is used to evaluate the leak off using Carter's leak off formulation. The time
                                       is averaged over entering and leaving of the front from a cell.
        TarrvlZrVrtx (ndarray):     -- the time at which the front crosses the zero vertex. This is used to evaluate
                                       leak off in tip cells, i.e. for cells where the front has not left the cell.
        closed (ndarray):           -- the cells which have closed due to leak off or flow back of the fluid.
        injectedVol (float):        -- the total volume that is injected into the fracture.
        sgndDist_last (ndarray):    -- the signed distance of the last time step. Used for re-meshing.
        timeStep_last (float):      -- the last time step. Required for re-meshing.
        source (ndarray):           -- the list of injection cells i.e. the source elements.


    """

    def __init__(self, mesh, init_param, solid=None, fluid=None, injection=None, simulProp=None, boundaryEffect = None, footprint_info=None):
        """
        Initialize the fracture according to the given initialization parameters.

        """

        self.mesh = mesh

        if init_param.regime != 'static' and init_param.regime != 'static-radial-K':

            # get appropriate length dimension variable
            length = init_param.geometry.get_length_dimension()

            # get analytical solution
            self.time, length, self.pNet, \
            self.w, self.v, actvElts = HF_analytical_sol(init_param.regime,
                                          self.mesh,
                                          solid.Eprime,
                                          injection.injectionRate[1, 0],
                                          inj_point=injection.sourceCoordinates,
                                          muPrime=fluid.muPrime,
                                          Kprime=solid.Kprime[self.mesh.CenterElts][0],
                                          Cprime=solid.Cprime[self.mesh.CenterElts][0],
                                          length=length,
                                          t=init_param.time,
                                          Kc_1=solid.Kc1,
                                          h=init_param.geometry.fractureHeight,
                                          density=fluid.density,
                                          Cij=solid.Cij,
                                          gamma=init_param.geometry.gamma)
            init_param.geometry.set_length_dimension(length)

        if footprint_info is None:
            surv_cells, surv_dist, inner_cells = get_survey_points(init_param.geometry,
                                                                   self.mesh,
                                                                   source_coord=injection.sourceCoordinates)

            self.EltChannel, self.EltTip, self.EltCrack, \
            self.EltRibbon, self.ZeroVertex, self.CellStatus, \
            self.l, self.alpha, self.FillF, self.sgndDist, \
            self.Ffront, self.number_of_fronts, self.fronts_dictionary = generate_footprint(self.mesh,
                                                                                           surv_cells,
                                                                                           inner_cells,
                                                                                           surv_dist,
                                                                                           simulProp.projMethod)

            self.front_region = get_front_region(self.mesh, self.EltRibbon, self.sgndDist[self.EltRibbon])
        else:
            [self.EltChannel, self.EltTip, self.EltCrack, \
            self.EltRibbon, self.ZeroVertex, self.CellStatus, \
            self.l, self.alpha, self.FillF, self.sgndDist, \
            self.Ffront, self.number_of_fronts, self.fronts_dictionary] = footprint_info

        # for static fracture initialization
        if init_param.regime == 'static' or init_param.regime == 'static-radial-K':
            if init_param.regime == 'static-radial-K':
                if init_param.geometry.center is not None:
                    [x0, y0] = init_param.geometry.center
                else: [x0, y0] = [0.,0.]
                d = []
                for i in self.Ffront:
                    [x1, y1, waste, waste] = i
                    dist = np.sqrt((x1-x0)**2 + (y1-y0)**2)
                    d.append(dist)
                length = np.mean(d)
                # get analytical solution
                waste, waste, self.pNet, \
                waste, waste, waste = HF_analytical_sol('K',
                                                         self.mesh,
                                                         solid.Eprime,
                                                         injection.injectionRate[1, 0],
                                                         inj_point=injection.sourceCoordinates,
                                                         Kprime=solid.Kprime[self.mesh.CenterElts][0],
                                                         length=length,
                                                         Kc_1=solid.Kc1)
                init_param.netPressure = self.pNet


            self.w, self.pNet, self.boundEffTraction = get_width_pressure(self.mesh,
                                                   self.EltCrack,
                                                   self.EltTip,
                                                   self.FillF,
                                                   init_param.C,
                                                   init_param.width,
                                                   init_param.netPressure,
                                                   init_param.fractureVolume,
                                                   simulProp.symmetric,
                                                   simulProp.useBlockToeplizCompression,
                                                   simulProp.volumeControlGMRES,
                                                   solid.Eprime,
                                                   prescribe_w_and_pnet = init_param.prescribe_w_and_pnet,
                                                   boundaryEffect = boundaryEffect,
                                                   gmres_tol = simulProp.gmres_tol,
                                                   gmres_maxiter = simulProp.gmres_maxiter)

            if init_param.fractureVolume is None and init_param.time is None:
                volume = np.sum(self.w) * mesh.EltArea
                self.time = volume / injection.injectionRate[1, 0]
            elif init_param.time is not None:
                self.time = init_param.time

            self.v = init_param.tipVelocity
        else: self.boundEffTraction = None

        if self.v is not None:
            if isinstance(self.v, float):
                self.v = self.v * np.ones((self.EltTip.size,), dtype=np.float64)
        else:
            self.v = np.full((self.EltTip.size,), np.nan, dtype=np.float64)
        self.pFluid = np.zeros((self.mesh.NumberOfElts,))
        self.pFluid[self.EltCrack] = self.pNet[self.EltCrack] + solid.SigmaO[self.EltCrack]
        self.sgndDist_last = None
        self.timeStep_last = None
        # setting arrival time to current time (assuming leak off starts at the time the fracture is initialized)
        self.Tarrival = np.full((self.mesh.NumberOfElts,), np.nan, dtype=np.float64)
        self.Tarrival[self.EltCrack] = self.time
        self.LkOff = np.zeros((self.mesh.NumberOfElts,), dtype=np.float64)
        self.LkOffTotal = 0.
        self.efficiency = 1.
        self.FractureVolume = np.sum(self.w) * mesh.EltArea
        self.injectedVol = np.sum(self.w) * mesh.EltArea
        self.InCrack = np.zeros((self.mesh.NumberOfElts,), dtype=np.uint8)
        self.InCrack[self.EltCrack] = 1
        self.wHist = np.copy(self.w)
        self.fully_traversed = np.asarray([])
        self.source = np.intersect1d(injection.sourceElem, self.EltCrack)
        # will be overwritten by None if not required
        self.effVisc = np.zeros((4, self.mesh.NumberOfElts), dtype=np.float32)
        self.yieldRatio = np.zeros((4, self.mesh.NumberOfElts), dtype=np.float32) 
        
        if simulProp.projMethod != 'LS_continousfront':
            self.process_fracture_front()

        # local viscosity
        if fluid is not None:
            self.muPrime = np.full((mesh.NumberOfElts,), fluid.muPrime, dtype=np.float64)

        if simulProp.saveReynNumb:
            self.ReynoldsNumber = np.full((4, mesh.NumberOfElts), np.nan, dtype=np.float32)
        else:
            self.ReynoldsNumber = None

        # regime variable (goes from 0 for fully toughness dominated and one for fully viscosity dominated propagation)
        if simulProp.saveRegime:
            self.regime_color = np.full((mesh.NumberOfElts, 3), 1., dtype=np.float32)
        else:
            self.regime_color = None

        if simulProp.saveFluidFlux:
            self.fluidFlux = np.full((4, mesh.NumberOfElts), np.nan, dtype=np.float32)
            self.fluidFlux_components = np.full((8, mesh.NumberOfElts), np.nan, dtype=np.float32)
        else:
            self.fluidFlux = None
            self.fluidFlux_components = None

        if simulProp.saveFluidVel:
            self.fluidVelocity = np.full((4, mesh.NumberOfElts), np.nan, dtype=np.float32)
            self.fluidVelocity_components = np.full((8, mesh.NumberOfElts), np.nan, dtype=np.float32)
        else:
            self.fluidVelocity = None
            self.fluidVelocity_components = None

        if simulProp.saveFluidFluxAsVector:
            self.fluidFlux_components = np.full((8, mesh.NumberOfElts), np.nan, dtype=np.float32)
        else:
            self.fluidFlux_components = None

        if simulProp.saveFluidVelAsVector:
            self.fluidVelocity_components = np.full((8, mesh.NumberOfElts), np.nan, dtype=np.float32)
        else:
            self.fluidVelocity_components = None

        self.closed = np.array([], dtype=int)

        self.TarrvlZrVrtx = np.full((mesh.NumberOfElts,), np.nan, dtype=np.float64)
        self.TarrvlZrVrtx[self.EltCrack] = self.time #trigger time is now when the simulation is started
        if self.v is not None:
            self.TarrvlZrVrtx[self.EltTip] = self.time - self.l / self.v


#-----------------------------------------------------------------------------------------------------------------------

    def plot_fracture(self, variable='complete', mat_properties=None, projection='3D', elements=None,
                      backGround_param=None, plot_prop=None, fig=None, edge=4, contours_at=None, labels=None,
                      plot_non_zero=True):
        """
        This function plots the fracture.

        Args:
            variable (string):                  -- the variable to be plotted. See :py:data:`supported_variables` of the
                                                   :py:mod:`labels` module for a list of supported variables.
            mat_properties (MaterialProperties):-- the material properties. It is mainly used to colormap the mesh.
            projection (string):                -- a string specifying the projection. See :py:data:`supported_projections`
                                                   for the supported projections for each of the supported variable. If
                                                   not provided, the default will be used.
            elements (ndarray):                 -- the elements to be plotted.
            backGround_param (string):          -- the parameter according to which the the mesh will be color-mapped.\
                                                   Options are listed below:

                                                        - 'confining stress' or 'sigma0'
                                                        - 'fracture toughness' or 'K1c'
                                                        - 'leak off coefficient', 'Cl'
            plot_prop (PlotProperties):         -- the properties to be used for the plot.
            fig (Figure):                       -- the figure to superimpose on. New figure will be made if not
                                                   provided.
            edge (int):                         -- the edge of the cell that will be plotted. This is for variables that
                                                    are evaluated on the cell edges instead of cell center. It can have
                                                    a value from 0 to 4 (0->left, 1->right, 2->bottome, 3->top,
                                                    4->average).
            contours_at (list):                 -- the values at which the contours are to be plotted.
            labels (LabelProperties):           -- the labels to be used for the plot.
            plot_non_zero (bool):               -- if true, only non-zero values will be plotted.

        Returns:
            (Figure):                           -- A Figure object that can be used superimpose further plots.
        """

        if variable in unidimensional_variables:
            raise ValueError("The variable does not vary spatially!")

        if variable == 'complete':
            proj = '3D'
            if '2D' in projection:
                proj = '2D'
            fig = plot_fracture_list([self],
                                       variable='mesh',
                                       mat_properties=mat_properties,
                                       projection=proj,
                                       elements=elements,
                                       backGround_param=backGround_param,
                                       plot_prop=plot_prop,
                                       fig=fig,
                                       edge=edge,
                                       contours_at=contours_at,
                                       labels=labels)
            fig = plot_fracture_list([self],
                                     variable='footprint',
                                     mat_properties=mat_properties,
                                     projection=proj,
                                     elements=elements,
                                     backGround_param=backGround_param,
                                     plot_prop=plot_prop,
                                     fig=fig,
                                     edge=edge,
                                     contours_at=contours_at,
                                     labels=labels)
            variable = 'width'

        if projection == '3D':
            plot_non_zero = False

        fig = plot_fracture_list([self],
                           variable=variable,
                           mat_properties=mat_properties,
                           projection=projection,
                           elements=elements,
                           backGround_param=backGround_param,
                           plot_prop=plot_prop,
                           fig=fig,
                           edge=edge,
                           contours_at=contours_at,
                           labels=labels,
                           plot_non_zero=plot_non_zero)

        return fig

#-----------------------------------------------------------------------------------------------------------------------

    def process_fracture_front(self):
        """
        process fracture front and different regions of the fracture. This function adds the start and endpoints of the
        front lines in each of the tip cell to the Ffront variable of the Fracture class.
        """

        # list of points where fracture front is intersecting the grid lines. 
        intrsct1 = np.zeros((2, len(self.l)))
        intrsct2 = np.zeros((2, len(self.l)))

        # todo: commenting

        for i in range(0, len(self.l)):
            if self.alpha[i] != 0 and self.alpha[i] != math.pi / 2:  # for angles greater than zero and less than 90 deg
                # calculate intercept on y axis and gradient
                yIntrcpt = self.l[i] / math.cos(math.pi / 2 - self.alpha[i])
                grad = -1 / math.tan(self.alpha[i])

                if Pdistance(0, self.mesh.hy, grad, yIntrcpt) <= 0:
                    # one point on top horizontal line of the cell
                    intrsct1[0, i] = 0
                    intrsct1[1, i] = yIntrcpt
                else:
                    # one point on left vertical line of the cell
                    intrsct1[0, i] = (self.mesh.hy - yIntrcpt) / grad
                    intrsct1[1, i] = self.mesh.hy

                if Pdistance(self.mesh.hx, 0, grad, yIntrcpt) <= 0:
                    intrsct2[0, i] = -yIntrcpt / grad
                    intrsct2[1, i] = 0
                else:
                    intrsct2[0, i] = self.mesh.hx
                    intrsct2[1, i] = yIntrcpt + grad * self.mesh.hx

            if self.alpha[i] == 0:
                intrsct1[0, i] = self.l[i]
                intrsct1[1, i] = self.mesh.hy
                intrsct2[0, i] = self.l[i]
                intrsct2[1, i] = 0

            if self.alpha[i] == math.pi / 2:
                intrsct1[0, i] = 0
                intrsct1[1, i] = self.l[i]
                intrsct2[0, i] = self.mesh.hx
                intrsct2[1, i] = self.l[i]

            if self.ZeroVertex[i] == 0:
                intrsct1[0, i] = intrsct1[0, i] + self.mesh.VertexCoor[
                    self.mesh.Connectivity[self.EltTip[i], self.ZeroVertex[i]], 0]
                intrsct1[1, i] = intrsct1[1, i] + self.mesh.VertexCoor[
                    self.mesh.Connectivity[self.EltTip[i], self.ZeroVertex[i]], 1]
                intrsct2[0, i] = intrsct2[0, i] + self.mesh.VertexCoor[
                    self.mesh.Connectivity[self.EltTip[i], self.ZeroVertex[i]], 0]
                intrsct2[1, i] = intrsct2[1, i] + self.mesh.VertexCoor[
                    self.mesh.Connectivity[self.EltTip[i], self.ZeroVertex[i]], 1]

            if self.ZeroVertex[i] == 1:
                intrsct1[0, i] = -intrsct1[0, i] + self.mesh.VertexCoor[
                    self.mesh.Connectivity[self.EltTip[i], self.ZeroVertex[i]], 0]
                intrsct1[1, i] = intrsct1[1, i] + self.mesh.VertexCoor[
                    self.mesh.Connectivity[self.EltTip[i], self.ZeroVertex[i]], 1]
                intrsct2[0, i] = -intrsct2[0, i] + self.mesh.VertexCoor[
                    self.mesh.Connectivity[self.EltTip[i], self.ZeroVertex[i]], 0]
                intrsct2[1, i] = intrsct2[1, i] + self.mesh.VertexCoor[
                    self.mesh.Connectivity[self.EltTip[i], self.ZeroVertex[i]], 1]

            if self.ZeroVertex[i] == 3:
                intrsct1[0, i] = intrsct1[0, i] + self.mesh.VertexCoor[
                    self.mesh.Connectivity[self.EltTip[i], self.ZeroVertex[i]], 0]
                intrsct1[1, i] = -intrsct1[1, i] + self.mesh.VertexCoor[
                    self.mesh.Connectivity[self.EltTip[i], self.ZeroVertex[i]], 1]
                intrsct2[0, i] = intrsct2[0, i] + self.mesh.VertexCoor[
                    self.mesh.Connectivity[self.EltTip[i], self.ZeroVertex[i]], 0]
                intrsct2[1, i] = -intrsct2[1, i] + self.mesh.VertexCoor[
                    self.mesh.Connectivity[self.EltTip[i], self.ZeroVertex[i]], 1]

            if self.ZeroVertex[i] == 2:
                intrsct1[0, i] = -intrsct1[0, i] + self.mesh.VertexCoor[
                    self.mesh.Connectivity[self.EltTip[i], self.ZeroVertex[i]], 0]
                intrsct1[1, i] = -intrsct1[1, i] + self.mesh.VertexCoor[
                    self.mesh.Connectivity[self.EltTip[i], self.ZeroVertex[i]], 1]
                intrsct2[0, i] = -intrsct2[0, i] + self.mesh.VertexCoor[
                    self.mesh.Connectivity[self.EltTip[i], self.ZeroVertex[i]], 0]
                intrsct2[1, i] = -intrsct2[1, i] + self.mesh.VertexCoor[
                    self.mesh.Connectivity[self.EltTip[i], self.ZeroVertex[i]], 1]

        tmp = np.transpose(intrsct1)
        tmp = np.hstack((tmp, np.transpose(intrsct2)))

        self.Ffront = tmp


#-----------------------------------------------------------------------------------------------------------------------

    def plot_fracture_slice(self, variable='width', point1=None, point2=None, projection='2D', plot_prop=None,
                            fig=None, edge=4, labels=None, plot_cell_center=False, orientation='horizontal'):
        """
        This function plots the fracture on a given slice of the domain. Two points are to be given that will be
        joined to form the slice. The values on the slice are interpolated from the values available on the cell
        centers. Exact values on the cell centers can also be plotted.

        Args:
            variable (string):              -- the variable to be plotted. See :py:data:`supported_variables` of the
                                               :py:mod:`labels` module for a list of supported variables.
            point1 (list or ndarray):       -- the left point from which the slice should pass [x, y].
            point2 (list or ndarray):       -- the right point from which the slice should pass [x, y].
            projection (string):            -- a string specifying the projection. It can either '3D' or '2D'.
            plot_prop (PlotProperties):     -- the properties to be used for the plot.
            fig (Figure):                   -- the figure to superimpose on. New figure will be made if not provided.
            edge (int):                     -- the edge of the cell that will be plotted. This is for variables that
                                               are evaluated on the cell edges instead of cell center. It can have a
                                               value from 0 to 4 (0->left, 1->right, 2->bottom, 3->top, 4->average).
            labels (LabelProperties):       -- the labels to be used for the plot.
            plot_cell_center (bool):        -- if True, the discrete values at the cell centers will be plotted. In this
                                               case, the slice passing through the center of the cell containing
                                               point1 will be taken. The slice will be made according to the given
                                               orientation (see orientation). If False, the values will be interpolated
                                               on the line joining the given two points.
            orientation (string):           -- the orientation according to which the slice is made in the case the
                                               plotted values are not interpolated and are taken at the cell centers.
                                               Any of the four ('vertical', 'horizontal', 'ascending' and 'descending')
                                               orientation can be used.

        Returns:
            (Figure):                       -- A Figure object that can be used superimpose further plots.

        """

        return plot_fracture_list_slice([self],
                                        variable=variable,
                                        point1=point1,
                                        point2=point2,
                                        plot_prop=plot_prop,
                                        projection=projection,
                                        fig=fig,
                                        edge=edge,
                                        labels=labels,
                                        plot_cell_center=plot_cell_center,
                                        orientation=orientation)

# ------------------------------------------------------------------------------------------------------------------

    def SaveFracture(self, filename):
        """ This function saves the fracture object to a file on hard dist using dill module"""

        with open(filename, 'wb') as output:
            dill.dump(self, output, -1)

# -----------------------------------------------------------------------------------------------------------------------

    def plot_front(self, fig=None, plot_prop=None):
        """
        This function plots the front lines in the tip cells of the fracture taken from the fFront variable.
        """

        if fig is None:
            fig = plt.figure()
            ax = fig.add_subplot(111)
            plt.axis('equal')
        else:
            ax = fig.get_axes()[0]

        if plot_prop is None:
            plot_prop = PlotProperties()

        I = self.Ffront[:, 0:2]
        J = self.Ffront[:, 2:4]
        # todo !!!Hack: gets very large values sometime, needs to be resolved
        for e in range(0, len(I)):
            if max(abs(I[e, :] - J[e, :])) < 3 * (self.mesh.hx ** 2 + self.mesh.hy ** 2) ** 0.5:
                ax.plot(np.array([I[e, 0], J[e, 0]]),
                        np.array([I[e, 1], J[e, 1]]),
                        plot_prop.lineStyle,
                        color=plot_prop.lineColor)

        if plot_prop.PlotFP_Time:
            tipVrtxCoord = self.mesh.VertexCoor[self.mesh.Connectivity[self.EltTip, self.ZeroVertex]]
            r_indx = np.argmax((tipVrtxCoord[:, 0] ** 2 + tipVrtxCoord[:, 1] ** 2) ** 0.5 + self.l)
            x_coor = self.mesh.CenterCoor[self.EltTip[r_indx], 0] + 0.1 * self.mesh.hx
            y_coor = self.mesh.CenterCoor[self.EltTip[r_indx], 1] + 0.1 * self.mesh.hy
            if plot_prop.textSize is None:
                plot_prop.textSize = max(self.mesh.hx, self.mesh.hx)
            t = to_precision(self.time, plot_prop.dispPrecision) + 's'

            ax.text(x_coor,
                    y_coor,
                    t)

        return fig


#-----------------------------------------------------------------------------------------------------------------------

    def plot_front_3D(self, fig=None, plot_prop=None):
        """
        This function plots the front lines with 3D projection in the tip cells of the fracture taken from the fFront
        variable.
        """

        if fig is None:
            fig = plt.figure()
            ax = fig.add_subplot(1, 1, 1, projection='3d')
            ax.set_xlim(np.min(self.Ffront), np.max(self.Ffront))
            ax.set_ylim(np.min(self.Ffront), np.max(self.Ffront))
            plt.gca().set_aspect('equal')
            scale = 1.1
            zoom_factory(ax, base_scale=scale)
        else:
            ax = fig.get_axes()[0]

        ax.set_frame_on(False)
        ax.grid(False)
        ax.set_frame_on(False)
        ax.set_axis_off()

        if plot_prop is None:
            plot_prop = PlotProperties()

        I = self.Ffront[:, 0:2]
        J = self.Ffront[:, 2:4]

        # draw front lines
        for e in range(0, len(I)):
            Path = mpath.Path
            path_data = [
                (Path.MOVETO, [I[e, 0], I[e, 1]]),
                (Path.LINETO, [J[e, 0], J[e, 1]])]

            codes, verts = zip(*path_data)
            path = mpath.Path(verts, codes)
            patch = mpatches.PathPatch(path,
                                       lw=plot_prop.lineWidth,
                                       edgecolor=plot_prop.lineColor)
            ax.add_patch(patch)
            art3d.pathpatch_2d_to_3d(patch)

        return fig

# -----------------------------------------------------------------------------------------------------------------------
    def update_value(self, old, ind_new_elts, ind_old_elts, new_size, value_new_elem=0, mytype=None):
        if value_new_elem == 0 or value_new_elem == None:
            if mytype is None:
                new = np.zeros(new_size)
            else:
                new = np.zeros(new_size, mytype)
        else:
            if mytype is None:
                new = np.full(new_size, value_new_elem)
            else:
                new = np.full(new_size, value_new_elem, mytype)

        new[ind_old_elts] = old
        return new

    def update_index(self, old, ind_old_elts, size, mytype=None):

        if mytype is None:
            new = np.zeros(size)
        else:
            new = np.zeros(size, mytype)
        if old.size != 0:
            new = ind_old_elts[old]
        return new

    def update_front_dict(self, old, ind_old_elts):
        mylist = ['crackcells_0','TIPcellsONLY_0','crackcells_1','TIPcellsONLY_1']
        for elem in mylist:
            if elem in old:
                temp = old[elem]
                if temp is not None:
                    del old[elem]
                    old[elem] = ind_old_elts[temp]

        if 'TIPcellsANDfullytrav_0' in old:
            temp = old['TIPcellsANDfullytrav_0']
            if temp is not None:
                del old['TIPcellsANDfullytrav_0']
                old['TIPcellsANDfullytrav_0'] = (ind_old_elts[temp]).tolist()

        if 'TIPcellsANDfullytrav_1' in old:
            temp = old['TIPcellsANDfullytrav_1']
            if temp is not None:
                del old['TIPcellsANDfullytrav_1']
                old['TIPcellsANDfullytrav_1'] = (ind_old_elts[temp]).tolist()

        return old

    def update_regime_color(self, old, ind_new_elts, ind_old_elts, new_size):
        value_new_elem = np.asarray([1., 1., 1.])
        new = np.ndarray((new_size,3),dtype=np.float32)
        new[ind_old_elts,:] = old[:,:]
        new[ind_new_elts,:] = value_new_elem[:]
        return new
#-----------------------------------------------------------------------------------------------------------------------

    def remesh(self, factor, C, coarse_mesh, material_prop, fluid_prop, inj_prop, sim_prop, direction):
        """
        This function compresses the fracture by the given factor once it has reached the end of the mesh. If the
        compression factor is two, each set of four cells in the fine mesh is replaced by a single cell. The volume of
        the fracture is conserved upto machine precision. The elasticity matrix and the properties objects are also
        re-adjusted according to the new mesh.

        Arguments:
            factor (float):                     -- the factor by which the domain is to be compressed. For example, a
                                                   factor of 2 will merge the adjacent four cells to a single cell.
            C (ndarray):                        -- the elasticity matrix to be re-evaluated for the new mesh.
            coarse_mesh (CartesianMesh):        -- the coarse Cartesian mesh.
            material_prop (MaterialProperties): -- the MaterialProperties object giving the material properties.
            fluid_prop(FluidProperties):        -- the FluidProperties class object giving the fluid properties to be
                                                   re-evaluated for the new mesh..
            inj_prop(InjectionProperties):      -- the InjectionProperties class object giving the injection properties
                                                   to be re-evaluated for the new mesh.
            sim_prop (SimulationParameters):    -- the SimulationParameters class object giving the numerical parameters
                                                   to be used in the simulation.

        Returns:
            Fr_coarse (Fracture):   -- the new fracture after re-meshing.
        """

        if self.sgndDist_last is None:
            import copy
            self.sgndDist_last = copy.deepcopy(self.sgndDist)

        # if direction != None and direction != 'reduce': #in the case direction is ['left', 'bottom', 'top', 'right']
        #     ind_new_elts = np.setdiff1d(np.arange(coarse_mesh.NumberOfElts),
        #                         np.array(mapping_old_indexes(coarse_mesh, self.mesh, direction)))
        #     ind_old_elts = np.array(mapping_old_indexes(coarse_mesh, self.mesh, direction))
        # else:
        #     ind_new_elts = np.arange(coarse_mesh.NumberOfElts)
        #     ind_old_elts = []

        # from utility import plot_as_matrix
        # K = np.zeros((self.mesh.NumberOfElts,), )
        # K[np.where(self.sgndDist < 0)[0]] = 1
        # K[self.EltRibbon] = 2
        # plot_as_matrix(K, self.mesh)

        if direction == None or direction == 'reduce':
<<<<<<< HEAD
            # Task: interpolate the level set by first advancing and then interpolating
            #       -check the cells in the channel and find where they still have to be computed
            channel_to_compute = np.where(self.sgndDist[self.EltChannel] >= 1.e+50)[0]
            channel_computed = np.setdiff1d(self.EltChannel, self.EltChannel[channel_to_compute])
            if len(channel_to_compute) >0:
                SolveFMM(self.sgndDist,
                         channel_computed, #take the channel as ribbon
                         self.EltChannel,
                         self.mesh,
                         [],
                         self.EltChannel[channel_to_compute])

            known = np.where(self.sgndDist < 1.e+50)[0]
            sgndDist_coarse = griddata(self.mesh.CenterCoor[known], #self.mesh.CenterCoor[self.EltChannel],
                                       self.sgndDist[known],#self.sgndDist[self.EltChannel],
                                       coarse_mesh.CenterCoor,
                                       method='linear',
                                       fill_value=1.e+50)

            # avoid adding tip cells from the fine mesh to get into the channel cells of the coarse mesh
            excluding_tip = np.where(sgndDist_coarse <= -coarse_mesh.cellDiag)[0]
            sgndDist_copy = copy.deepcopy(sgndDist_coarse)
            sgndDist_coarse = np.full(sgndDist_coarse.shape, 1.e+50, dtype=np.float64)
=======

            ## -- We interpolate the level set everywhere inside the fracture -- ##
            # Creating a fmm structure to solve the level set
            fmmStruct = fmm(self.mesh)

            # We define the ribbon elements as the known elements and solve from there inwards (inside the fracture).
            # To do so, we need a sign change on the level set (positive inside).
            fmmStruct.solveFMM((-self.sgndDist[self.EltRibbon], self.EltRibbon), self.EltChannel, self.mesh)

            # We adapt the level set of the fracture object by chaning back the sign.
            self.sgndDist[self.EltChannel] = -fmmStruct.LS[self.EltChannel]

            # Now we interpolate the level set inside the fracture from the old mesh to the new mesh.
            sgndDist_coarse = griddata(self.mesh.CenterCoor[self.EltChannel],
                                       self.sgndDist[self.EltChannel],
                                       coarse_mesh.CenterCoor,
                                       method='linear',
                                       fill_value=np.inf)

            # avoid adding tip cells from the fine mesh to get into the channel cells of the coarse mesh
            max_diag = (coarse_mesh.hx ** 2 + coarse_mesh.hy ** 2) ** 0.5
            excluding_tip = np.where(sgndDist_coarse <= -max_diag)[0]
            sgndDist_copy = copy.deepcopy(sgndDist_coarse)
            sgndDist_coarse = np.full(sgndDist_coarse.shape, np.inf, dtype=np.float64)
>>>>>>> f3d70fd0
            sgndDist_coarse[excluding_tip] = sgndDist_copy[excluding_tip]

            # enclosing cells for each cell in the grid
            #    o o o
            #    o x o
            #    o o o
            enclosing = np.zeros((self.mesh.NumberOfElts, 8), dtype=int)
            enclosing[:, :4] = self.mesh.NeiElements[:, :]
            enclosing[:, 4] = self.mesh.NeiElements[enclosing[:, 2], 0]
            enclosing[:, 5] = self.mesh.NeiElements[enclosing[:, 2], 1]
            enclosing[:, 6] = self.mesh.NeiElements[enclosing[:, 3], 0]
            enclosing[:, 7] = self.mesh.NeiElements[enclosing[:, 3], 1]

            if factor == 2.:
                # finding the intersecting cells of the fine and course mesh
                intersecting = np.array([], dtype=int)
                #todo: a description is to be written, its not readable
                for i in range(-int(((self.mesh.ny - 1) / 2 + 1) / 2) + 1, int(((self.mesh.ny - 1) / 2 + 1) / 2)):
                    center = self.mesh.CenterElts[0] + i * self.mesh.nx
                    row_to_add = np.arange(center - int(((self.mesh.nx - 1) / 2 + 1) / 2) + 1,
                                           center + int(((self.mesh.nx - 1) / 2 + 1) / 2),
                                           dtype=int)
                    intersecting = np.append(intersecting, row_to_add)

                # getting the corresponding cells of the coarse mesh in the fine mesh
                corresponding = []
                for i in intersecting:
                    corresponding.append(list(self.mesh.locate_element(coarse_mesh.CenterCoor[i, 0],
                                                                coarse_mesh.CenterCoor[i, 1]))[0])
                corresponding = np.asarray(corresponding, dtype=int)

                # weighted sum to conserve volume upto machine precision
                w_coarse = np.zeros((coarse_mesh.NumberOfElts, ), dtype=np.float64)
                w_coarse[intersecting] = (self.w[corresponding]
                                            + np.sum(self.w[enclosing[corresponding, :4]] / 2, axis=1) +
                                            np.sum(self.w[enclosing[corresponding, 4:8]] / 4, axis=1)) / 4

                LkOff = np.zeros((coarse_mesh.NumberOfElts,), dtype=np.float64)
                LkOff[intersecting] = (self.LkOff[corresponding]
                                            + np.sum(self.LkOff[enclosing[corresponding, :4]] / 2, axis=1) +
                                            np.sum(self.LkOff[enclosing[corresponding, 4:8]] / 4, axis=1))

                wHist_coarse = np.zeros((coarse_mesh.NumberOfElts,), dtype=np.float64)
                wHist_coarse[intersecting] = (self.wHist[corresponding]
                                          + np.sum(self.wHist[enclosing[corresponding, :4]] / 2, axis=1) +
                                          np.sum(self.wHist[enclosing[corresponding, 4:8]] / 4, axis=1)) / 4

                # interpolate last level set by first advancing to the end of the grid and then interpolating
                knownIN_LS = np.where(self.sgndDist_last[self.EltChannel] < 1.e+50)[0]
                uknownIN_LS = np.setdiff1d(self.EltChannel, self.EltChannel[knownIN_LS])
                if len(uknownIN_LS) > 0:
                    SolveFMM(self.sgndDist_last,
                             self.EltRibbon,
                             self.EltChannel,
                             self.mesh,
                             [],
                             uknownIN_LS)

                # it is a bit weird that we do not avoid adding tip cells from the fine mesh to get into the channel cells
                # of the coarse mesh after the projection
                sgndDist_last_coarse = griddata(self.mesh.CenterCoor[self.EltChannel],
                                                self.sgndDist_last[self.EltChannel],
                                                coarse_mesh.CenterCoor,
                                                method='linear',
                                                fill_value=1.e+50)

                # Initialize the fracture
                Fr_Geometry = Geometry(shape='level set',
                                       survey_cells=excluding_tip,
                                       inner_cells=excluding_tip,
                                       tip_distances=-sgndDist_coarse[excluding_tip])

                # you should get pNet from C*w and tipconst
                init_data = InitializationParameters(geometry=Fr_Geometry,
                                                     regime='static',
                                                     net_pressure=pNet_coarse,
                                                     width=w_coarse,
                                                     elasticity_matrix=C,
                                                     tip_velocity=np.nan)

                Fr_coarse = Fracture(coarse_mesh,
                                     init_data,
                                     solid=material_prop,  # unchanged within this routine, until now
                                     fluid=fluid_prop,  # unchanged within this routine, until now
                                     injection=inj_prop,  # unchanged within this routine, until now
                                     simulProp=sim_prop,  # unchanged within this routine, until now
                                     Ffront=self.Ffront)

                # evaluate current level set on the coarse mesh
                EltRibbon = np.delete(Fr_coarse.EltRibbon, np.where(sgndDist_copy[Fr_coarse.EltRibbon] >= 1.e+50)[0])
                EltChannel = np.delete(Fr_coarse.EltChannel, np.where(sgndDist_copy[Fr_coarse.EltChannel] >= 1.e+50)[0])

                cells_outside = np.setdiff1d(np.arange(coarse_mesh.NumberOfElts), EltChannel)  # cp
                # cells_outside = np.setdiff1d(ind_new_elts, EltChannel)
                # if len(ind_old_elts) != 0:
                #     sgndDist_copy[ind_old_elts] = self.sgndDist

                SolveFMM(sgndDist_copy,
                         EltRibbon,
                         EltChannel,
                         coarse_mesh,
                         cells_outside,
                         [])

                # evaluate last level set on the coarse mesh to evaluate velocity of the tip
                EltRibbon = np.delete(Fr_coarse.EltRibbon,
                                      np.where(sgndDist_last_coarse[Fr_coarse.EltRibbon] >= 1.e+50)[0])
                EltChannel = np.delete(Fr_coarse.EltChannel,
                                       np.where(sgndDist_last_coarse[Fr_coarse.EltChannel] >= 1.e+50)[0])

                cells_outside = np.setdiff1d(np.arange(coarse_mesh.NumberOfElts), EltChannel)  # cp
                # cells_outside = np.setdiff1d(ind_new_elts, EltChannel)
                # if len(ind_old_elts) != 0:
                #     sgndDist_last_coarse[ind_old_elts] = self.sgndDist_last

                SolveFMM(sgndDist_last_coarse,
                         EltRibbon,
                         EltChannel,
                         coarse_mesh,
                         cells_outside,
                         [])

                if self.timeStep_last is None:
                    self.timeStep_last = 1
                Fr_coarse.v = -(sgndDist_copy[Fr_coarse.EltTip] -
                                sgndDist_last_coarse[Fr_coarse.EltTip]) / self.timeStep_last

                Fr_coarse.Tarrival[Fr_coarse.EltChannel] = griddata(self.mesh.CenterCoor[self.EltChannel],
                                                                    self.Tarrival[self.EltChannel],
                                                                    coarse_mesh.CenterCoor[Fr_coarse.EltChannel],
                                                                    method='linear')
                Tarrival_nan = np.where(np.isnan(Fr_coarse.Tarrival[Fr_coarse.EltChannel]))[0]
                if Tarrival_nan.size > 0:
                    for elt in Tarrival_nan:
                        Fr_coarse.Tarrival[Fr_coarse.EltChannel[elt]] = np.nanmean(
                            Fr_coarse.Tarrival[coarse_mesh.NeiElements[Fr_coarse.EltChannel[elt]]])

                Fr_coarse.TarrvlZrVrtx[Fr_coarse.EltChannel] = griddata(self.mesh.CenterCoor[self.EltChannel],
                                                                        self.TarrvlZrVrtx[self.EltChannel],
                                                                        coarse_mesh.CenterCoor[Fr_coarse.EltChannel],
                                                                        method='linear')

                # The zero vertex arrival time for the tip elements is taken equal to the corresponding element in the
                # fine mesh. If not available, average is taken of the enclosing elements
                to_correct = []
                for indx, elt in enumerate(Fr_coarse.EltTip):
                    corr_tip = self.mesh.locate_element(coarse_mesh.CenterCoor[elt, 0], coarse_mesh.CenterCoor[elt, 1])[
                        0]
                    if np.isnan(self.TarrvlZrVrtx[corr_tip]):
                        TarrvlZrVrtx = 0
                        cnt = 0
                        for j in range(8):
                            if not np.isnan(self.TarrvlZrVrtx[enclosing[corr_tip][j]]):
                                TarrvlZrVrtx += self.TarrvlZrVrtx[enclosing[corr_tip][j]]
                                cnt += 1
                        if cnt > 0:
                            Fr_coarse.TarrvlZrVrtx[elt] = TarrvlZrVrtx / cnt
                        else:
                            to_correct.append(indx)
                            Fr_coarse.TarrvlZrVrtx[elt] = np.nan
                    else:
                        Fr_coarse.TarrvlZrVrtx[elt] = self.TarrvlZrVrtx[corr_tip]
                if len(to_correct) > 0:
                    for elt in to_correct:
                        Fr_coarse.TarrvlZrVrtx[Fr_coarse.EltTip[elt]] = np.nanmean(Fr_coarse.TarrvlZrVrtx[
                                                                                       Fr_coarse.mesh.NeiElements[
                                                                                           Fr_coarse.EltTip[elt]]])

                Fr_coarse.LkOff = LkOff
                Fr_coarse.LkOffTotal = self.LkOffTotal
                Fr_coarse.injectedVol = self.injectedVol
                Fr_coarse.efficiency = (Fr_coarse.injectedVol - Fr_coarse.LkOffTotal) / Fr_coarse.injectedVol
                Fr_coarse.time = self.time
                Fr_coarse.closed = np.asarray([])
                Fr_coarse.wHist = wHist_coarse

                self.source = inj_prop.sourceElem
                return Fr_coarse

            else:
                """
                ATTENTION! this remeshing is not properly made.
                It should be:
                1- reconstruct the front from Ffront (current crack and old crack)
                2- get tip cells and the sign distances
                3- get opening at the tip using asimpt (and get the velocity between two time steps)
                4- get tip volume 
                5- get in-crack volume as total volume - in crack
                6- use a least square method to satisfy both the total volume and to satisfy the projection
                7- initialize a new crack (compute Pnet)
                
                
                """

                print("\n")
                print(" FUNCTION NOT COMPLETED !!")
                print("\n")
                """
                Attention, the function needs to be finished!
                """
                # 1 - reconstruct the front from Ffront

                self.EltChannel, self.EltTip, self.EltCrack, \
                self.EltRibbon, self.ZeroVertex, self.CellStatus, \
                self.l, self.alpha, self.FillF, self.sgndDist, \
                self.Ffront, self.number_of_fronts, self.fronts_dictionary =  generate_footprint_from_Ffront(self.mesh, self.Ffront)

                scipy.interpolate.RegularGridInterpolator
                # In case the factor by which mesh is compressed is not 2
                # project the opening bu solving a least square problem and imposing the volume and the projection at the same time
                # [scipy.optimize.least_squares]
                w_coarse = griddata(self.mesh.CenterCoor[self.EltChannel],
                                    self.w[self.EltChannel],
                                    coarse_mesh.CenterCoor,
                                    method='linear',
                                    fill_value=0.)

                # this should come from elasticity not from interpolation
                pNet_coarse = griddata(self.mesh.CenterCoor[self.EltChannel],
                                    self.pNet[self.EltChannel],
                                    coarse_mesh.CenterCoor,
                                    method='linear',
                                    fill_value=0.)

                # actually here 4 is not correct because the factor is not 2!
                # we need to do a least squate
                LkOff = 4 * griddata(self.mesh.CenterCoor[self.EltChannel],
                                    self.LkOff[self.EltChannel],
                                    coarse_mesh.CenterCoor,
                                    method='linear',
                                    fill_value=0.)

                # this should come form a least square problem with volume conservation
                wHist_coarse = griddata(self.mesh.CenterCoor[self.EltChannel],
                                    self.wHist[self.EltChannel],
                                    coarse_mesh.CenterCoor,
                                    method='linear',
                                    fill_value=0.)

<<<<<<< HEAD

                # interpolate last level set by first advancing to the end of the grid and then interpolating
                knownIN_LS = np.where(self.sgndDist_last[self.EltChannel]<1.e+50)[0]
                uknownIN_LS = np.setdiff1d(self.EltChannel, self.EltChannel[knownIN_LS])
                if len(uknownIN_LS) >0:
                    SolveFMM(self.sgndDist_last,
                             self.EltRibbon,
                             self.EltChannel,
                             self.mesh,
                             [],
                             uknownIN_LS)

                # it is a bit weird that we do not avoid adding tip cells from the fine mesh to get into the channel cells
                # of the coarse mesh after the projection
                sgndDist_last_coarse = griddata(self.mesh.CenterCoor[self.EltChannel],
                                           self.sgndDist_last[self.EltChannel],
                                           coarse_mesh.CenterCoor,
                                           method='linear',
                                           fill_value=1.e+50)

                # Initialize the fracture
                Fr_Geometry = Geometry(shape='level set',
                                       survey_cells=excluding_tip,
                                       inner_cells=excluding_tip,
                                       tip_distances=-sgndDist_coarse[excluding_tip])

                #you should get pNet from C*w and tipconst
                init_data = InitializationParameters(geometry=Fr_Geometry,
                                                     regime='static',
                                                     net_pressure=pNet_coarse,
                                                     width=w_coarse,
                                                     elasticity_matrix=C,
                                                     tip_velocity=np.nan)

                Fr_coarse = Fracture(coarse_mesh,
                                    init_data,
                                    solid=material_prop, #unchanged within this routine, until now
                                    fluid=fluid_prop,    #unchanged within this routine, until now
                                    injection=inj_prop,  #unchanged within this routine, until now
                                    simulProp=sim_prop,  #unchanged within this routine, until now
                                    Ffront=self.Ffront)

                # evaluate current level set on the coarse mesh
                EltRibbon = np.delete(Fr_coarse.EltRibbon, np.where(sgndDist_copy[Fr_coarse.EltRibbon] >= 1.e+50)[0])
                EltChannel = np.delete(Fr_coarse.EltChannel, np.where(sgndDist_copy[Fr_coarse.EltChannel] >= 1.e+50)[0])

                cells_outside = np.setdiff1d(np.arange(coarse_mesh.NumberOfElts), EltChannel) #cp
                # cells_outside = np.setdiff1d(ind_new_elts, EltChannel)
                # if len(ind_old_elts) != 0:
                #     sgndDist_copy[ind_old_elts] = self.sgndDist

                SolveFMM(sgndDist_copy,
                         EltRibbon,
                         EltChannel,
                         coarse_mesh,
                         cells_outside,
                         [])

                # evaluate last level set on the coarse mesh to evaluate velocity of the tip
                EltRibbon = np.delete(Fr_coarse.EltRibbon, np.where(sgndDist_last_coarse[Fr_coarse.EltRibbon] >= 1.e+50)[0])
                EltChannel = np.delete(Fr_coarse.EltChannel, np.where(sgndDist_last_coarse[Fr_coarse.EltChannel] >= 1.e+50)[0])

                cells_outside = np.setdiff1d(np.arange(coarse_mesh.NumberOfElts), EltChannel) #cp
                # cells_outside = np.setdiff1d(ind_new_elts, EltChannel)
                # if len(ind_old_elts) != 0:
                #     sgndDist_last_coarse[ind_old_elts] = self.sgndDist_last

                SolveFMM(sgndDist_last_coarse,
                         EltRibbon,
                         EltChannel,
                         coarse_mesh,
                         cells_outside,
                         [])

                if self.timeStep_last is None:
                    self.timeStep_last = 1
                Fr_coarse.v = -(sgndDist_copy[Fr_coarse.EltTip] -
                                sgndDist_last_coarse[Fr_coarse.EltTip]) / self.timeStep_last

                Fr_coarse.Tarrival[Fr_coarse.EltChannel] = griddata(self.mesh.CenterCoor[self.EltChannel],
                                                                    self.Tarrival[self.EltChannel],
                                                                    coarse_mesh.CenterCoor[Fr_coarse.EltChannel],
                                                                    method='linear')
                Tarrival_nan = np.where(np.isnan(Fr_coarse.Tarrival[Fr_coarse.EltChannel]))[0]
                if Tarrival_nan.size > 0:
                    for elt in Tarrival_nan:
                        Fr_coarse.Tarrival[Fr_coarse.EltChannel[elt]] = np.nanmean(
                                                    Fr_coarse.Tarrival[coarse_mesh.NeiElements[Fr_coarse.EltChannel[elt]]])

                Fr_coarse.TarrvlZrVrtx[Fr_coarse.EltChannel] = griddata(self.mesh.CenterCoor[self.EltChannel],
                                                                    self.TarrvlZrVrtx[self.EltChannel],
                                                                    coarse_mesh.CenterCoor[Fr_coarse.EltChannel],
                                                                    method='linear')

                # The zero vertex arrival time for the tip elements is taken equal to the corresponding element in the
                # fine mesh. If not available, average is taken of the enclosing elements
                to_correct = []
                for indx, elt in enumerate(Fr_coarse.EltTip):
                    corr_tip = self.mesh.locate_element(coarse_mesh.CenterCoor[elt, 0], coarse_mesh.CenterCoor[elt, 1])[0]
                    if np.isnan(self.TarrvlZrVrtx[corr_tip]):
                        TarrvlZrVrtx = 0
                        cnt = 0
                        for j in range(8):
                            if not np.isnan(self.TarrvlZrVrtx[enclosing[corr_tip][j]]):
                                TarrvlZrVrtx += self.TarrvlZrVrtx[enclosing[corr_tip][j]]
                                cnt += 1
                        if cnt > 0:
                            Fr_coarse.TarrvlZrVrtx[elt] = TarrvlZrVrtx / cnt
                        else:
                            to_correct.append(indx)
                            Fr_coarse.TarrvlZrVrtx[elt] = np.nan
=======
            ## -- We interpolate the level set of the last time step everywhere inside the fracture -- ##
            # Creating a fmm structure to solve the level set
            fmmStruct = fmm(self.mesh)

            # We define the ribbon elements as the known elements and solve from there inwards (inside the fracture).
            # To do so, we need a sign change on the level set (positive inside).
            fmmStruct.solveFMM((-self.sgndDist_last[self.EltRibbon], self.EltRibbon), self.EltChannel, self.mesh)

            # We adapt the level set of the fracture object by chaning back the sign.
            self.sgndDist_last[self.EltChannel] = -fmmStruct.LS[self.EltChannel]

            # Now we interpolate the level set of the last tmStp inside the fracture from the old mesh to the new mesh.
            sgndDist_last_coarse = griddata(self.mesh.CenterCoor[self.EltChannel],
                                       self.sgndDist_last[self.EltChannel],
                                       coarse_mesh.CenterCoor,
                                       method='linear',
                                       fill_value=np.inf)

            Fr_Geometry = Geometry(shape='level set',
                                   survey_cells=excluding_tip,
                                   inner_cells=excluding_tip,
                                   tip_distances=-sgndDist_coarse[excluding_tip])
            init_data = InitializationParameters(geometry=Fr_Geometry,
                                                 regime='static',
                                                 width=w_coarse,
                                                 elasticity_matrix=C,
                                                 tip_velocity=np.nan)

            Fr_coarse = Fracture(coarse_mesh,
                                init_data,
                                solid=material_prop, #unchanged within this routine, until now
                                fluid=fluid_prop,    #unchanged within this routine, until now
                                injection=inj_prop,  #unchanged within this routine, until now
                                simulProp=sim_prop)  #unchanged within this routine, until now


            # This is redundant in fracture initialization we already calculate the levelset everywhere!
            # evaluate current level set on the coarse mesh
            # EltRibbon = np.delete(Fr_coarse.EltRibbon, np.where(sgndDist_copy[Fr_coarse.EltRibbon] == np.inf)[0])
            # EltChannel = np.delete(Fr_coarse.EltChannel, np.where(sgndDist_copy[Fr_coarse.EltChannel] == np.inf)[0])
            #
            # cells_outside = np.setdiff1d(np.arange(coarse_mesh.NumberOfElts), EltChannel)
            #
            # ## -- We interpolate the level set of the fractue everywhere outside the fracture -- ##
            # # Creating a fmm structure to solve the level set
            # fmmStruct = fmm(self.mesh)
            #
            # # We define the ribbon elements as the known elements and solve from there outwards to the boundary.
            # fmmStruct.solveFMM((sgndDist_copy[EltRibbon], EltRibbon), cells_outside, coarse_mesh)
            #
            # # We adapt the level set of the fracture object.
            # sgndDist_copy[cells_outside] = fmmStruct.LS[cells_outside]

            # evaluate last level set on the coarse mesh to evaluate velocity of the tip
            known_LS = np.arange(Fr_coarse.mesh.NumberOfElts)[sgndDist_last_coarse != np.inf]
            toEval = np.setdiff1d(np.arange(Fr_coarse.mesh.NumberOfElts), known_LS)

            ## -- We interpolate the level set of the last time step everywhere outside the known channel -- ##
            # Creating a fmm structure to solve the level set
            fmmStruct = fmm(Fr_coarse.mesh)

            # We define the ribbon elements as the known elements and solve from there outwards to the boundary.
            fmmStruct.solveFMM((sgndDist_last_coarse[known_LS], known_LS), toEval, Fr_coarse.mesh)

            # We adapt the level set of the fracture object.
            sgndDist_last_coarse[toEval] = fmmStruct.LS[toEval]

            # We assign the newly calculated level set of the last time step to the fracture
            Fr_coarse.sgndDist_last = sgndDist_last_coarse

            if self.timeStep_last is None:
                self.timeStep_last = 1
            Fr_coarse.v = -(Fr_coarse.sgndDist[Fr_coarse.EltTip] -
                            Fr_coarse.sgndDist_last[Fr_coarse.EltTip]) / self.timeStep_last

            Fr_coarse.Tarrival[Fr_coarse.EltChannel] = griddata(self.mesh.CenterCoor[self.EltChannel],
                                                                self.Tarrival[self.EltChannel],
                                                                coarse_mesh.CenterCoor[Fr_coarse.EltChannel],
                                                                method='linear')
            Tarrival_nan = np.where(np.isnan(Fr_coarse.Tarrival[Fr_coarse.EltChannel]))[0]
            if Tarrival_nan.size > 0:
                for elt in Tarrival_nan:
                    Fr_coarse.Tarrival[Fr_coarse.EltChannel[elt]] = np.nanmean(
                                                Fr_coarse.Tarrival[coarse_mesh.NeiElements[Fr_coarse.EltChannel[elt]]])

            Fr_coarse.TarrvlZrVrtx[Fr_coarse.EltChannel] = griddata(self.mesh.CenterCoor[self.EltChannel],
                                                                self.TarrvlZrVrtx[self.EltChannel],
                                                                coarse_mesh.CenterCoor[Fr_coarse.EltChannel],
                                                                method='linear')

            # The zero vertex arrival time for the tip elements is taken equal to the corresponding element in the
            # fine mesh. If not available, average is taken of the enclosing elements
            to_correct = []
            for indx, elt in enumerate(Fr_coarse.EltTip):
                corr_tip = self.mesh.locate_element(coarse_mesh.CenterCoor[elt, 0], coarse_mesh.CenterCoor[elt, 1])[0]
                if np.isnan(self.TarrvlZrVrtx[corr_tip]):
                    TarrvlZrVrtx = 0
                    cnt = 0
                    for j in range(8):
                        if not np.isnan(self.TarrvlZrVrtx[enclosing[corr_tip][j]]):
                            TarrvlZrVrtx += self.TarrvlZrVrtx[enclosing[corr_tip][j]]
                            cnt += 1
                    if cnt > 0:
                        Fr_coarse.TarrvlZrVrtx[elt] = TarrvlZrVrtx / cnt
>>>>>>> f3d70fd0
                    else:
                        Fr_coarse.TarrvlZrVrtx[elt] = self.TarrvlZrVrtx[corr_tip]
                if len(to_correct) > 0:
                    for elt in to_correct:
                        Fr_coarse.TarrvlZrVrtx[Fr_coarse.EltTip[elt]] = np.nanmean(Fr_coarse.TarrvlZrVrtx[
                                                        Fr_coarse.mesh.NeiElements[Fr_coarse.EltTip[elt]]])

                Fr_coarse.LkOff = LkOff
                Fr_coarse.LkOffTotal = self.LkOffTotal
                Fr_coarse.injectedVol = self.injectedVol
                Fr_coarse.efficiency = (Fr_coarse.injectedVol - Fr_coarse.LkOffTotal) / Fr_coarse.injectedVol
                Fr_coarse.time = self.time
                Fr_coarse.closed = np.asarray([])
                Fr_coarse.wHist = wHist_coarse

                self.source = inj_prop.sourceElem
                return Fr_coarse

        else: # in case of mesh extension just update
            ind_new_elts = np.setdiff1d(np.arange(coarse_mesh.NumberOfElts),
                                np.array(mapping_old_indexes(coarse_mesh, self.mesh, direction)))
            ind_old_elts = np.array(mapping_old_indexes(coarse_mesh, self.mesh, direction))
            newNumberOfElts = coarse_mesh.NumberOfElts
            self.CellStatus=        self.update_value(self.CellStatus,        ind_new_elts,ind_old_elts,newNumberOfElts,     value_new_elem=0,mytype=int)
            self.EltChannel=        self.update_index(self.EltChannel,        ind_old_elts,self.EltChannel.size, mytype=int)
            self.EltCrack=          self.update_index(self.EltCrack,          ind_old_elts,self.EltCrack.size,  mytype=int)
            self.EltRibbon=         self.update_index(self.EltRibbon,         ind_old_elts,self.EltRibbon.size, mytype=int)
            self.EltTip=            self.update_index(self.EltTipBefore,      ind_old_elts,self.EltTipBefore.size, mytype=int)
            self.EltTipBefore=      self.update_index(self.EltTipBefore,      ind_old_elts,self.EltTipBefore.size, mytype=int)
            self.InCrack=           self.update_value(self.InCrack,           ind_new_elts,ind_old_elts,newNumberOfElts,value_new_elem=0,  mytype=int)
            self.LkOff=             self.update_value(self.LkOff,             ind_new_elts,ind_old_elts,newNumberOfElts,value_new_elem=0.,mytype=np.float64)
            self.Tarrival=          self.update_value(self.Tarrival,          ind_new_elts,ind_old_elts,newNumberOfElts,value_new_elem=np.nan,mytype=np.float64)
            self.TarrvlZrVrtx=      self.update_value(self.TarrvlZrVrtx,      ind_new_elts,ind_old_elts,newNumberOfElts,value_new_elem=np.nan,mytype=np.float64)
            self.closed=            self.update_index(self.closed,            ind_old_elts,self.closed.size,    mytype=int)
            self.fully_traversed=   self.update_index(self.fully_traversed,   ind_old_elts,self.fully_traversed.size,    mytype=int)
            self.muPrime=           self.update_value(self.muPrime,           ind_new_elts,ind_old_elts,newNumberOfElts,value_new_elem=fluid_prop.muPrime, mytype=np.float64)
            self.pFluid=            self.update_value(self.pFluid,            ind_new_elts,ind_old_elts,newNumberOfElts,value_new_elem=0., mytype=np.float64)
            self.pNet=              self.update_value(self.pNet,              ind_new_elts,ind_old_elts,newNumberOfElts,value_new_elem=0., mytype=np.float64)
            self.sgndDist=          self.update_value(self.sgndDist,          ind_new_elts,ind_old_elts,newNumberOfElts,value_new_elem=np.inf,mytype=np.float64)
            self.sgndDist_last=     self.update_value(self.sgndDist_last,     ind_new_elts,ind_old_elts,newNumberOfElts,value_new_elem=np.inf,mytype=np.float64)
            self.w=                 self.update_value(self.w,                 ind_new_elts,ind_old_elts,newNumberOfElts,value_new_elem=0.,mytype=np.float64)
            self.wHist=             self.update_value(self.wHist,             ind_new_elts,ind_old_elts,newNumberOfElts,value_new_elem=0.,mytype=np.float64)

            self.fronts_dictionary= self.update_front_dict(self.fronts_dictionary, ind_old_elts)
            self.regime_color=      self.update_regime_color(self.regime_color,    ind_new_elts,ind_old_elts,newNumberOfElts)
            self.source=            inj_prop.sourceElem
            self.mesh=              coarse_mesh
            return self

# -----------------------------------------------------------------------------------------------------------------------
    def project_solution_to_a_new_mesh(self, C, newMesh, Solid, Fluid, Injection, simulProp, oldfront):
        # Finalizing the transfer of information from the old to the new mesh
        Solid.remesh(newMesh)# the new mesh
        Injection.remesh(newMesh, self.mesh)# the new mesh
        Fr = self.remesh(2.1, # in general not 2
                       C,
                       newMesh, # the new mesh
                       Solid,
                       Fluid,
                       Injection,
                       simulProp,
                       None #mandatory
                       )

        # update the mesh
        Fr.mesh = newMesh # the new mesh

        #plot the new front and the old one together
        from continuous_front_reconstruction import plot_xy_points, get_xy_from_Ffront
        x, y = get_xy_from_Ffront(Fr.Ffront)
        plot_xy_points(Fr.front_region, newMesh, Fr.sgndDist, Fr.EltRibbon, x, y, fig=None, annotate_cellName=False,
                       annotate_edgeName=False, annotatePoints=True, grid=True, oldfront=oldfront, joinPoints=True,
                       disregard_plus=False)
        return Solid, Fr

# -----------------------------------------------------------------------------------------------------------------------
    def update_tip_regime(self, mat_prop, fluid_prop, timeStep):
        log = logging.getLogger('PyFrac.update_tip_regime')
        """
        This function calculates the color of the tip regime relative to the tip asymptotes.
        """

        # fixed parameters
        beta_mtilde = 4 / (15 ** (1/4) * (2 ** (1/2) - 1) ** (1/4))
        beta_m = 2 ** (1/3) * 3 ** (5/6)

        # initiate with all cells white
        self.regime_color = np.full((self.mesh.NumberOfElts, 3), 1., dtype=np.float32)

        # calculate velocity
        vel = -(self.sgndDist[self.EltRibbon] - self.sgndDist_last[self.EltRibbon]) / timeStep

        # decide on moving cells
        stagnant = np.where(mat_prop.Kprime[self.EltRibbon] * (abs(self.sgndDist[self.EltRibbon])) ** 0.5 / (
                mat_prop.Eprime * self.w[self.EltRibbon]) > 1)[0]
        moving = np.arange(self.EltRibbon.shape[0])[~np.in1d(self.EltRibbon, self.EltRibbon[stagnant])]

        for i in moving:
            if np.isnan(self.sgndDist[self.EltRibbon[i]]).any():
                log.debug('Why nan distance?')
            wk = mat_prop.Kprime[self.EltRibbon[i]] / mat_prop.Eprime * (abs(self.sgndDist[self.EltRibbon[i]])) ** (1/2)
            wm = beta_m * (fluid_prop.muPrime * vel[i] / mat_prop.Eprime) ** (1/3)\
                 * (abs(self.sgndDist[self.EltRibbon[i]])) ** (2/3)
            wmtilde = beta_mtilde * (4 * fluid_prop.muPrime ** 2 * vel[i] * mat_prop.Cprime[self.EltRibbon[i]] ** 2
                                     / mat_prop.Eprime ** 2) ** (1/8) * (abs(self.sgndDist[self.EltRibbon[i]])) ** (5/8)

            nk = wk / (self.w[self.EltRibbon[i]] - wk)
            nm = wm / (self.w[self.EltRibbon[i]] - wm)
            nmtilde = wmtilde / (self.w[self.EltRibbon[i]] - wmtilde)

            Nk = nk / (nk + nm + nmtilde)
            Nm = nm / (nk + nm + nmtilde)
            Nmtilde = nmtilde / (nk + nm + nmtilde)

            if Nk > 1.:
                Nk = 1
            elif Nk < 0.:
                Nk = 0
            if Nm > 1.:
                Nm = 1
            elif Nm < 0.:
                Nm = 0
            if Nmtilde > 1.:
                Nmtilde = 1
            elif Nmtilde < 0.:
                Nmtilde = 0

            self.regime_color[self.EltRibbon[i], ::] = np.transpose(np.vstack((Nk, Nmtilde, Nm)))<|MERGE_RESOLUTION|>--- conflicted
+++ resolved
@@ -16,12 +16,8 @@
 import dill
 import numpy as np
 import math
-<<<<<<< HEAD
-
+import copy
 import scipy
-=======
-import copy
->>>>>>> f3d70fd0
 from scipy.interpolate import griddata
 from elasticity import mapping_old_indexes
 
@@ -686,18 +682,12 @@
         Returns:
             Fr_coarse (Fracture):   -- the new fracture after re-meshing.
         """
-
-        if self.sgndDist_last is None:
-            import copy
-            self.sgndDist_last = copy.deepcopy(self.sgndDist)
-
-        # if direction != None and direction != 'reduce': #in the case direction is ['left', 'bottom', 'top', 'right']
-        #     ind_new_elts = np.setdiff1d(np.arange(coarse_mesh.NumberOfElts),
-        #                         np.array(mapping_old_indexes(coarse_mesh, self.mesh, direction)))
-        #     ind_old_elts = np.array(mapping_old_indexes(coarse_mesh, self.mesh, direction))
-        # else:
-        #     ind_new_elts = np.arange(coarse_mesh.NumberOfElts)
-        #     ind_old_elts = []
+        # todo: in case of mesh reduction with a factor == 2 the projection is made using "griddata" that is assuming an unstructured locations of known values ad buiding a trianglulation for the interpolation
+
+        # the following in principle should not be needed -----
+        # if self.sgndDist_last is None:
+        #     self.sgndDist_last = copy.deepcopy(self.sgndDist)
+        # -------
 
         # from utility import plot_as_matrix
         # K = np.zeros((self.mesh.NumberOfElts,), )
@@ -706,31 +696,6 @@
         # plot_as_matrix(K, self.mesh)
 
         if direction == None or direction == 'reduce':
-<<<<<<< HEAD
-            # Task: interpolate the level set by first advancing and then interpolating
-            #       -check the cells in the channel and find where they still have to be computed
-            channel_to_compute = np.where(self.sgndDist[self.EltChannel] >= 1.e+50)[0]
-            channel_computed = np.setdiff1d(self.EltChannel, self.EltChannel[channel_to_compute])
-            if len(channel_to_compute) >0:
-                SolveFMM(self.sgndDist,
-                         channel_computed, #take the channel as ribbon
-                         self.EltChannel,
-                         self.mesh,
-                         [],
-                         self.EltChannel[channel_to_compute])
-
-            known = np.where(self.sgndDist < 1.e+50)[0]
-            sgndDist_coarse = griddata(self.mesh.CenterCoor[known], #self.mesh.CenterCoor[self.EltChannel],
-                                       self.sgndDist[known],#self.sgndDist[self.EltChannel],
-                                       coarse_mesh.CenterCoor,
-                                       method='linear',
-                                       fill_value=1.e+50)
-
-            # avoid adding tip cells from the fine mesh to get into the channel cells of the coarse mesh
-            excluding_tip = np.where(sgndDist_coarse <= -coarse_mesh.cellDiag)[0]
-            sgndDist_copy = copy.deepcopy(sgndDist_coarse)
-            sgndDist_coarse = np.full(sgndDist_coarse.shape, 1.e+50, dtype=np.float64)
-=======
 
             ## -- We interpolate the level set everywhere inside the fracture -- ##
             # Creating a fmm structure to solve the level set
@@ -751,11 +716,9 @@
                                        fill_value=np.inf)
 
             # avoid adding tip cells from the fine mesh to get into the channel cells of the coarse mesh
-            max_diag = (coarse_mesh.hx ** 2 + coarse_mesh.hy ** 2) ** 0.5
-            excluding_tip = np.where(sgndDist_coarse <= -max_diag)[0]
+            excluding_tip = np.where(sgndDist_coarse <= -coarse_mesh.cellDiag)[0]
             sgndDist_copy = copy.deepcopy(sgndDist_coarse)
             sgndDist_coarse = np.full(sgndDist_coarse.shape, np.inf, dtype=np.float64)
->>>>>>> f3d70fd0
             sgndDist_coarse[excluding_tip] = sgndDist_copy[excluding_tip]
 
             # enclosing cells for each cell in the grid
@@ -803,85 +766,68 @@
                                           + np.sum(self.wHist[enclosing[corresponding, :4]] / 2, axis=1) +
                                           np.sum(self.wHist[enclosing[corresponding, 4:8]] / 4, axis=1)) / 4
 
-                # interpolate last level set by first advancing to the end of the grid and then interpolating
-                knownIN_LS = np.where(self.sgndDist_last[self.EltChannel] < 1.e+50)[0]
-                uknownIN_LS = np.setdiff1d(self.EltChannel, self.EltChannel[knownIN_LS])
-                if len(uknownIN_LS) > 0:
-                    SolveFMM(self.sgndDist_last,
-                             self.EltRibbon,
-                             self.EltChannel,
-                             self.mesh,
-                             [],
-                             uknownIN_LS)
-
-                # it is a bit weird that we do not avoid adding tip cells from the fine mesh to get into the channel cells
-                # of the coarse mesh after the projection
+                ###
+                # todo: check for redundant command below between the case of factor == 2 and !=2
+                # from here on up to return , it was common between the case of factor == 2 and !=2
+                ###
+
+                ## -- We interpolate the level set of the last time step everywhere inside the fracture -- ##
+                # Creating a fmm structure to solve the level set
+                fmmStruct = fmm(self.mesh)
+
+                # We define the ribbon elements as the known elements and solve from there inwards (inside the fracture).
+                # To do so, we need a sign change on the level set (positive inside).
+                fmmStruct.solveFMM((-self.sgndDist_last[self.EltRibbon], self.EltRibbon), self.EltChannel, self.mesh)
+
+                # We adapt the level set of the fracture object by chaning back the sign.
+                self.sgndDist_last[self.EltChannel] = -fmmStruct.LS[self.EltChannel]
+
+                # Now we interpolate the level set of the last tmStp inside the fracture from the old mesh to the new mesh.
                 sgndDist_last_coarse = griddata(self.mesh.CenterCoor[self.EltChannel],
-                                                self.sgndDist_last[self.EltChannel],
-                                                coarse_mesh.CenterCoor,
-                                                method='linear',
-                                                fill_value=1.e+50)
-
+                                           self.sgndDist_last[self.EltChannel],
+                                           coarse_mesh.CenterCoor,
+                                           method='linear',
+                                           fill_value=np.inf)
                 # Initialize the fracture
                 Fr_Geometry = Geometry(shape='level set',
                                        survey_cells=excluding_tip,
                                        inner_cells=excluding_tip,
                                        tip_distances=-sgndDist_coarse[excluding_tip])
-
-                # you should get pNet from C*w and tipconst
                 init_data = InitializationParameters(geometry=Fr_Geometry,
                                                      regime='static',
-                                                     net_pressure=pNet_coarse,
                                                      width=w_coarse,
                                                      elasticity_matrix=C,
                                                      tip_velocity=np.nan)
 
                 Fr_coarse = Fracture(coarse_mesh,
-                                     init_data,
-                                     solid=material_prop,  # unchanged within this routine, until now
-                                     fluid=fluid_prop,  # unchanged within this routine, until now
-                                     injection=inj_prop,  # unchanged within this routine, until now
-                                     simulProp=sim_prop,  # unchanged within this routine, until now
-                                     Ffront=self.Ffront)
-
-                # evaluate current level set on the coarse mesh
-                EltRibbon = np.delete(Fr_coarse.EltRibbon, np.where(sgndDist_copy[Fr_coarse.EltRibbon] >= 1.e+50)[0])
-                EltChannel = np.delete(Fr_coarse.EltChannel, np.where(sgndDist_copy[Fr_coarse.EltChannel] >= 1.e+50)[0])
-
-                cells_outside = np.setdiff1d(np.arange(coarse_mesh.NumberOfElts), EltChannel)  # cp
-                # cells_outside = np.setdiff1d(ind_new_elts, EltChannel)
-                # if len(ind_old_elts) != 0:
-                #     sgndDist_copy[ind_old_elts] = self.sgndDist
-
-                SolveFMM(sgndDist_copy,
-                         EltRibbon,
-                         EltChannel,
-                         coarse_mesh,
-                         cells_outside,
-                         [])
+                                    init_data,
+                                    solid=material_prop, #unchanged within this routine, until now
+                                    fluid=fluid_prop,    #unchanged within this routine, until now
+                                    injection=inj_prop,  #unchanged within this routine, until now
+                                    simulProp=sim_prop)  #unchanged within this routine, until now
+
 
                 # evaluate last level set on the coarse mesh to evaluate velocity of the tip
-                EltRibbon = np.delete(Fr_coarse.EltRibbon,
-                                      np.where(sgndDist_last_coarse[Fr_coarse.EltRibbon] >= 1.e+50)[0])
-                EltChannel = np.delete(Fr_coarse.EltChannel,
-                                       np.where(sgndDist_last_coarse[Fr_coarse.EltChannel] >= 1.e+50)[0])
-
-                cells_outside = np.setdiff1d(np.arange(coarse_mesh.NumberOfElts), EltChannel)  # cp
-                # cells_outside = np.setdiff1d(ind_new_elts, EltChannel)
-                # if len(ind_old_elts) != 0:
-                #     sgndDist_last_coarse[ind_old_elts] = self.sgndDist_last
-
-                SolveFMM(sgndDist_last_coarse,
-                         EltRibbon,
-                         EltChannel,
-                         coarse_mesh,
-                         cells_outside,
-                         [])
+                known_LS = np.arange(Fr_coarse.mesh.NumberOfElts)[sgndDist_last_coarse != np.inf]
+                toEval = np.setdiff1d(np.arange(Fr_coarse.mesh.NumberOfElts), known_LS)
+
+                ## -- We interpolate the level set of the last time step everywhere outside the known channel -- ##
+                # Creating a fmm structure to solve the level set
+                fmmStruct = fmm(Fr_coarse.mesh)
+
+                # We define the ribbon elements as the known elements and solve from there outwards to the boundary.
+                fmmStruct.solveFMM((sgndDist_last_coarse[known_LS], known_LS), toEval, Fr_coarse.mesh)
+
+                # We adapt the level set of the fracture object.
+                sgndDist_last_coarse[toEval] = fmmStruct.LS[toEval]
+
+                # We assign the newly calculated level set of the last time step to the fracture
+                Fr_coarse.sgndDist_last = sgndDist_last_coarse
 
                 if self.timeStep_last is None:
                     self.timeStep_last = 1
-                Fr_coarse.v = -(sgndDist_copy[Fr_coarse.EltTip] -
-                                sgndDist_last_coarse[Fr_coarse.EltTip]) / self.timeStep_last
+                Fr_coarse.v = -(Fr_coarse.sgndDist[Fr_coarse.EltTip] -
+                                Fr_coarse.sgndDist_last[Fr_coarse.EltTip]) / self.timeStep_last
 
                 Fr_coarse.Tarrival[Fr_coarse.EltChannel] = griddata(self.mesh.CenterCoor[self.EltChannel],
                                                                     self.Tarrival[self.EltChannel],
@@ -891,19 +837,18 @@
                 if Tarrival_nan.size > 0:
                     for elt in Tarrival_nan:
                         Fr_coarse.Tarrival[Fr_coarse.EltChannel[elt]] = np.nanmean(
-                            Fr_coarse.Tarrival[coarse_mesh.NeiElements[Fr_coarse.EltChannel[elt]]])
+                                                    Fr_coarse.Tarrival[coarse_mesh.NeiElements[Fr_coarse.EltChannel[elt]]])
 
                 Fr_coarse.TarrvlZrVrtx[Fr_coarse.EltChannel] = griddata(self.mesh.CenterCoor[self.EltChannel],
-                                                                        self.TarrvlZrVrtx[self.EltChannel],
-                                                                        coarse_mesh.CenterCoor[Fr_coarse.EltChannel],
-                                                                        method='linear')
+                                                                    self.TarrvlZrVrtx[self.EltChannel],
+                                                                    coarse_mesh.CenterCoor[Fr_coarse.EltChannel],
+                                                                    method='linear')
 
                 # The zero vertex arrival time for the tip elements is taken equal to the corresponding element in the
                 # fine mesh. If not available, average is taken of the enclosing elements
                 to_correct = []
                 for indx, elt in enumerate(Fr_coarse.EltTip):
-                    corr_tip = self.mesh.locate_element(coarse_mesh.CenterCoor[elt, 0], coarse_mesh.CenterCoor[elt, 1])[
-                        0]
+                    corr_tip = self.mesh.locate_element(coarse_mesh.CenterCoor[elt, 0], coarse_mesh.CenterCoor[elt, 1])[0]
                     if np.isnan(self.TarrvlZrVrtx[corr_tip]):
                         TarrvlZrVrtx = 0
                         cnt = 0
@@ -921,8 +866,7 @@
                 if len(to_correct) > 0:
                     for elt in to_correct:
                         Fr_coarse.TarrvlZrVrtx[Fr_coarse.EltTip[elt]] = np.nanmean(Fr_coarse.TarrvlZrVrtx[
-                                                                                       Fr_coarse.mesh.NeiElements[
-                                                                                           Fr_coarse.EltTip[elt]]])
+                                                        Fr_coarse.mesh.NeiElements[Fr_coarse.EltTip[elt]]])
 
                 Fr_coarse.LkOff = LkOff
                 Fr_coarse.LkOffTotal = self.LkOffTotal
@@ -934,7 +878,6 @@
 
                 self.source = inj_prop.sourceElem
                 return Fr_coarse
-
             else:
                 """
                 ATTENTION! this remeshing is not properly made.
@@ -946,8 +889,8 @@
                 5- get in-crack volume as total volume - in crack
                 6- use a least square method to satisfy both the total volume and to satisfy the projection
                 7- initialize a new crack (compute Pnet)
-                
-                
+
+
                 """
 
                 print("\n")
@@ -963,7 +906,9 @@
                 self.l, self.alpha, self.FillF, self.sgndDist, \
                 self.Ffront, self.number_of_fronts, self.fronts_dictionary =  generate_footprint_from_Ffront(self.mesh, self.Ffront)
 
-                scipy.interpolate.RegularGridInterpolator
+                # 6- scipy.interpolate.RegularGridInterpolator
+
+
                 # In case the factor by which mesh is compressed is not 2
                 # project the opening bu solving a least square problem and imposing the volume and the projection at the same time
                 # [scipy.optimize.least_squares]
@@ -973,13 +918,6 @@
                                     method='linear',
                                     fill_value=0.)
 
-                # this should come from elasticity not from interpolation
-                pNet_coarse = griddata(self.mesh.CenterCoor[self.EltChannel],
-                                    self.pNet[self.EltChannel],
-                                    coarse_mesh.CenterCoor,
-                                    method='linear',
-                                    fill_value=0.)
-
                 # actually here 4 is not correct because the factor is not 2!
                 # we need to do a least squate
                 LkOff = 4 * griddata(self.mesh.CenterCoor[self.EltChannel],
@@ -995,241 +933,6 @@
                                     method='linear',
                                     fill_value=0.)
 
-<<<<<<< HEAD
-
-                # interpolate last level set by first advancing to the end of the grid and then interpolating
-                knownIN_LS = np.where(self.sgndDist_last[self.EltChannel]<1.e+50)[0]
-                uknownIN_LS = np.setdiff1d(self.EltChannel, self.EltChannel[knownIN_LS])
-                if len(uknownIN_LS) >0:
-                    SolveFMM(self.sgndDist_last,
-                             self.EltRibbon,
-                             self.EltChannel,
-                             self.mesh,
-                             [],
-                             uknownIN_LS)
-
-                # it is a bit weird that we do not avoid adding tip cells from the fine mesh to get into the channel cells
-                # of the coarse mesh after the projection
-                sgndDist_last_coarse = griddata(self.mesh.CenterCoor[self.EltChannel],
-                                           self.sgndDist_last[self.EltChannel],
-                                           coarse_mesh.CenterCoor,
-                                           method='linear',
-                                           fill_value=1.e+50)
-
-                # Initialize the fracture
-                Fr_Geometry = Geometry(shape='level set',
-                                       survey_cells=excluding_tip,
-                                       inner_cells=excluding_tip,
-                                       tip_distances=-sgndDist_coarse[excluding_tip])
-
-                #you should get pNet from C*w and tipconst
-                init_data = InitializationParameters(geometry=Fr_Geometry,
-                                                     regime='static',
-                                                     net_pressure=pNet_coarse,
-                                                     width=w_coarse,
-                                                     elasticity_matrix=C,
-                                                     tip_velocity=np.nan)
-
-                Fr_coarse = Fracture(coarse_mesh,
-                                    init_data,
-                                    solid=material_prop, #unchanged within this routine, until now
-                                    fluid=fluid_prop,    #unchanged within this routine, until now
-                                    injection=inj_prop,  #unchanged within this routine, until now
-                                    simulProp=sim_prop,  #unchanged within this routine, until now
-                                    Ffront=self.Ffront)
-
-                # evaluate current level set on the coarse mesh
-                EltRibbon = np.delete(Fr_coarse.EltRibbon, np.where(sgndDist_copy[Fr_coarse.EltRibbon] >= 1.e+50)[0])
-                EltChannel = np.delete(Fr_coarse.EltChannel, np.where(sgndDist_copy[Fr_coarse.EltChannel] >= 1.e+50)[0])
-
-                cells_outside = np.setdiff1d(np.arange(coarse_mesh.NumberOfElts), EltChannel) #cp
-                # cells_outside = np.setdiff1d(ind_new_elts, EltChannel)
-                # if len(ind_old_elts) != 0:
-                #     sgndDist_copy[ind_old_elts] = self.sgndDist
-
-                SolveFMM(sgndDist_copy,
-                         EltRibbon,
-                         EltChannel,
-                         coarse_mesh,
-                         cells_outside,
-                         [])
-
-                # evaluate last level set on the coarse mesh to evaluate velocity of the tip
-                EltRibbon = np.delete(Fr_coarse.EltRibbon, np.where(sgndDist_last_coarse[Fr_coarse.EltRibbon] >= 1.e+50)[0])
-                EltChannel = np.delete(Fr_coarse.EltChannel, np.where(sgndDist_last_coarse[Fr_coarse.EltChannel] >= 1.e+50)[0])
-
-                cells_outside = np.setdiff1d(np.arange(coarse_mesh.NumberOfElts), EltChannel) #cp
-                # cells_outside = np.setdiff1d(ind_new_elts, EltChannel)
-                # if len(ind_old_elts) != 0:
-                #     sgndDist_last_coarse[ind_old_elts] = self.sgndDist_last
-
-                SolveFMM(sgndDist_last_coarse,
-                         EltRibbon,
-                         EltChannel,
-                         coarse_mesh,
-                         cells_outside,
-                         [])
-
-                if self.timeStep_last is None:
-                    self.timeStep_last = 1
-                Fr_coarse.v = -(sgndDist_copy[Fr_coarse.EltTip] -
-                                sgndDist_last_coarse[Fr_coarse.EltTip]) / self.timeStep_last
-
-                Fr_coarse.Tarrival[Fr_coarse.EltChannel] = griddata(self.mesh.CenterCoor[self.EltChannel],
-                                                                    self.Tarrival[self.EltChannel],
-                                                                    coarse_mesh.CenterCoor[Fr_coarse.EltChannel],
-                                                                    method='linear')
-                Tarrival_nan = np.where(np.isnan(Fr_coarse.Tarrival[Fr_coarse.EltChannel]))[0]
-                if Tarrival_nan.size > 0:
-                    for elt in Tarrival_nan:
-                        Fr_coarse.Tarrival[Fr_coarse.EltChannel[elt]] = np.nanmean(
-                                                    Fr_coarse.Tarrival[coarse_mesh.NeiElements[Fr_coarse.EltChannel[elt]]])
-
-                Fr_coarse.TarrvlZrVrtx[Fr_coarse.EltChannel] = griddata(self.mesh.CenterCoor[self.EltChannel],
-                                                                    self.TarrvlZrVrtx[self.EltChannel],
-                                                                    coarse_mesh.CenterCoor[Fr_coarse.EltChannel],
-                                                                    method='linear')
-
-                # The zero vertex arrival time for the tip elements is taken equal to the corresponding element in the
-                # fine mesh. If not available, average is taken of the enclosing elements
-                to_correct = []
-                for indx, elt in enumerate(Fr_coarse.EltTip):
-                    corr_tip = self.mesh.locate_element(coarse_mesh.CenterCoor[elt, 0], coarse_mesh.CenterCoor[elt, 1])[0]
-                    if np.isnan(self.TarrvlZrVrtx[corr_tip]):
-                        TarrvlZrVrtx = 0
-                        cnt = 0
-                        for j in range(8):
-                            if not np.isnan(self.TarrvlZrVrtx[enclosing[corr_tip][j]]):
-                                TarrvlZrVrtx += self.TarrvlZrVrtx[enclosing[corr_tip][j]]
-                                cnt += 1
-                        if cnt > 0:
-                            Fr_coarse.TarrvlZrVrtx[elt] = TarrvlZrVrtx / cnt
-                        else:
-                            to_correct.append(indx)
-                            Fr_coarse.TarrvlZrVrtx[elt] = np.nan
-=======
-            ## -- We interpolate the level set of the last time step everywhere inside the fracture -- ##
-            # Creating a fmm structure to solve the level set
-            fmmStruct = fmm(self.mesh)
-
-            # We define the ribbon elements as the known elements and solve from there inwards (inside the fracture).
-            # To do so, we need a sign change on the level set (positive inside).
-            fmmStruct.solveFMM((-self.sgndDist_last[self.EltRibbon], self.EltRibbon), self.EltChannel, self.mesh)
-
-            # We adapt the level set of the fracture object by chaning back the sign.
-            self.sgndDist_last[self.EltChannel] = -fmmStruct.LS[self.EltChannel]
-
-            # Now we interpolate the level set of the last tmStp inside the fracture from the old mesh to the new mesh.
-            sgndDist_last_coarse = griddata(self.mesh.CenterCoor[self.EltChannel],
-                                       self.sgndDist_last[self.EltChannel],
-                                       coarse_mesh.CenterCoor,
-                                       method='linear',
-                                       fill_value=np.inf)
-
-            Fr_Geometry = Geometry(shape='level set',
-                                   survey_cells=excluding_tip,
-                                   inner_cells=excluding_tip,
-                                   tip_distances=-sgndDist_coarse[excluding_tip])
-            init_data = InitializationParameters(geometry=Fr_Geometry,
-                                                 regime='static',
-                                                 width=w_coarse,
-                                                 elasticity_matrix=C,
-                                                 tip_velocity=np.nan)
-
-            Fr_coarse = Fracture(coarse_mesh,
-                                init_data,
-                                solid=material_prop, #unchanged within this routine, until now
-                                fluid=fluid_prop,    #unchanged within this routine, until now
-                                injection=inj_prop,  #unchanged within this routine, until now
-                                simulProp=sim_prop)  #unchanged within this routine, until now
-
-
-            # This is redundant in fracture initialization we already calculate the levelset everywhere!
-            # evaluate current level set on the coarse mesh
-            # EltRibbon = np.delete(Fr_coarse.EltRibbon, np.where(sgndDist_copy[Fr_coarse.EltRibbon] == np.inf)[0])
-            # EltChannel = np.delete(Fr_coarse.EltChannel, np.where(sgndDist_copy[Fr_coarse.EltChannel] == np.inf)[0])
-            #
-            # cells_outside = np.setdiff1d(np.arange(coarse_mesh.NumberOfElts), EltChannel)
-            #
-            # ## -- We interpolate the level set of the fractue everywhere outside the fracture -- ##
-            # # Creating a fmm structure to solve the level set
-            # fmmStruct = fmm(self.mesh)
-            #
-            # # We define the ribbon elements as the known elements and solve from there outwards to the boundary.
-            # fmmStruct.solveFMM((sgndDist_copy[EltRibbon], EltRibbon), cells_outside, coarse_mesh)
-            #
-            # # We adapt the level set of the fracture object.
-            # sgndDist_copy[cells_outside] = fmmStruct.LS[cells_outside]
-
-            # evaluate last level set on the coarse mesh to evaluate velocity of the tip
-            known_LS = np.arange(Fr_coarse.mesh.NumberOfElts)[sgndDist_last_coarse != np.inf]
-            toEval = np.setdiff1d(np.arange(Fr_coarse.mesh.NumberOfElts), known_LS)
-
-            ## -- We interpolate the level set of the last time step everywhere outside the known channel -- ##
-            # Creating a fmm structure to solve the level set
-            fmmStruct = fmm(Fr_coarse.mesh)
-
-            # We define the ribbon elements as the known elements and solve from there outwards to the boundary.
-            fmmStruct.solveFMM((sgndDist_last_coarse[known_LS], known_LS), toEval, Fr_coarse.mesh)
-
-            # We adapt the level set of the fracture object.
-            sgndDist_last_coarse[toEval] = fmmStruct.LS[toEval]
-
-            # We assign the newly calculated level set of the last time step to the fracture
-            Fr_coarse.sgndDist_last = sgndDist_last_coarse
-
-            if self.timeStep_last is None:
-                self.timeStep_last = 1
-            Fr_coarse.v = -(Fr_coarse.sgndDist[Fr_coarse.EltTip] -
-                            Fr_coarse.sgndDist_last[Fr_coarse.EltTip]) / self.timeStep_last
-
-            Fr_coarse.Tarrival[Fr_coarse.EltChannel] = griddata(self.mesh.CenterCoor[self.EltChannel],
-                                                                self.Tarrival[self.EltChannel],
-                                                                coarse_mesh.CenterCoor[Fr_coarse.EltChannel],
-                                                                method='linear')
-            Tarrival_nan = np.where(np.isnan(Fr_coarse.Tarrival[Fr_coarse.EltChannel]))[0]
-            if Tarrival_nan.size > 0:
-                for elt in Tarrival_nan:
-                    Fr_coarse.Tarrival[Fr_coarse.EltChannel[elt]] = np.nanmean(
-                                                Fr_coarse.Tarrival[coarse_mesh.NeiElements[Fr_coarse.EltChannel[elt]]])
-
-            Fr_coarse.TarrvlZrVrtx[Fr_coarse.EltChannel] = griddata(self.mesh.CenterCoor[self.EltChannel],
-                                                                self.TarrvlZrVrtx[self.EltChannel],
-                                                                coarse_mesh.CenterCoor[Fr_coarse.EltChannel],
-                                                                method='linear')
-
-            # The zero vertex arrival time for the tip elements is taken equal to the corresponding element in the
-            # fine mesh. If not available, average is taken of the enclosing elements
-            to_correct = []
-            for indx, elt in enumerate(Fr_coarse.EltTip):
-                corr_tip = self.mesh.locate_element(coarse_mesh.CenterCoor[elt, 0], coarse_mesh.CenterCoor[elt, 1])[0]
-                if np.isnan(self.TarrvlZrVrtx[corr_tip]):
-                    TarrvlZrVrtx = 0
-                    cnt = 0
-                    for j in range(8):
-                        if not np.isnan(self.TarrvlZrVrtx[enclosing[corr_tip][j]]):
-                            TarrvlZrVrtx += self.TarrvlZrVrtx[enclosing[corr_tip][j]]
-                            cnt += 1
-                    if cnt > 0:
-                        Fr_coarse.TarrvlZrVrtx[elt] = TarrvlZrVrtx / cnt
->>>>>>> f3d70fd0
-                    else:
-                        Fr_coarse.TarrvlZrVrtx[elt] = self.TarrvlZrVrtx[corr_tip]
-                if len(to_correct) > 0:
-                    for elt in to_correct:
-                        Fr_coarse.TarrvlZrVrtx[Fr_coarse.EltTip[elt]] = np.nanmean(Fr_coarse.TarrvlZrVrtx[
-                                                        Fr_coarse.mesh.NeiElements[Fr_coarse.EltTip[elt]]])
-
-                Fr_coarse.LkOff = LkOff
-                Fr_coarse.LkOffTotal = self.LkOffTotal
-                Fr_coarse.injectedVol = self.injectedVol
-                Fr_coarse.efficiency = (Fr_coarse.injectedVol - Fr_coarse.LkOffTotal) / Fr_coarse.injectedVol
-                Fr_coarse.time = self.time
-                Fr_coarse.closed = np.asarray([])
-                Fr_coarse.wHist = wHist_coarse
-
-                self.source = inj_prop.sourceElem
-                return Fr_coarse
 
         else: # in case of mesh extension just update
             ind_new_elts = np.setdiff1d(np.arange(coarse_mesh.NumberOfElts),
