# -*- coding: utf-8 -*-
"""
This file is part of PyFrac.

Created by Haseeb Zia on 03.04.17.
Copyright (c) ECOLE POLYTECHNIQUE FEDERALE DE LAUSANNE, Switzerland, Geo-Energy Laboratory, 2016-2020.
All rights reserved. See the LICENSE.TXT file for more details.
"""
#import time
from scipy.sparse.linalg import gmres
from scipy.sparse.linalg import lgmres
# local imports
import logging
from volume_integral import leak_off_stagnant_tip, find_corresponding_ribbon_cell
from symmetry import get_symetric_elements, self_influence
from tip_inversion import TipAsymInversion, StressIntensityFactor
from elastohydrodynamic_solver import *
from level_set import SolveFMM, reconstruct_front, reconstruct_front_LS_gradient, UpdateLists, get_front_region
from continuous_front_reconstruction import reconstruct_front_continuous, UpdateListsFromContinuousFrontRec, you_advance_more_than_2_cells
from properties import IterationProperties, instrument_start, instrument_close
from anisotropy import *
from labels import TS_errorMessages
from explicit_RKL import solve_width_pressure_RKL2
from postprocess_fracture import append_to_json_file
<<<<<<< HEAD
import Hdot
from utility import append_new_line
=======
from FMM import fmm
>>>>>>> f3d70fd0


def attempt_time_step(Frac, C, Boundary, mat_properties, fluid_properties, sim_properties, inj_properties,
                      timeStep, perfNode=None):
    """
    This function attempts to propagate fracture with the given time step. The function injects fluid and propagates
    the fracture front according to the front advancing scheme given in the simulation properties.

    Args:
        Frac (Fracture):                        -- fracture object from the last time step.
        C (ndarray):                            -- the elasticity matrix.
        mat_properties (MaterialProperties):    -- material properties.
        fluid_properties (FluidProperties):     -- fluid properties.
        sim_properties (SimulationProperties):  -- simulation parameters.
        inj_properties (InjectionProperties):   -- injection properties.
        timeStep (float):                       -- time step.
        perfNode (IterationProperties):         -- a performance node to store performance data.

    Returns:
        - exitstatus (int)      -- see documentation for possible values.
        - Fr_k (Fracture)       -- fracture after advancing time step.
    """
    log = logging.getLogger('PyFrac.attempt_time_step')
    Qin = inj_properties.get_injection_rate(Frac.time, Frac)
    if inj_properties.sinkLocFunc is not None:
        Qin[inj_properties.sinkElem] -= inj_properties.sinkVel * Frac.mesh.EltArea

    if inj_properties.delayed_second_injpoint_elem is not None:
        if inj_properties.rate_delayed_inj_pt_func is None:
            if Frac.time >= inj_properties.injectionTime_delayed_second_injpoint:
                Qin[inj_properties.delayed_second_injpoint_elem]= inj_properties.injectionRate_delayed_second_injpoint/len(inj_properties.delayed_second_injpoint_elem)
            else:
                Qin[inj_properties.delayed_second_injpoint_elem] = inj_properties.init_rate_delayed_second_injpoint/len(inj_properties.delayed_second_injpoint_elem)
        else:
            Qin[inj_properties.delayed_second_injpoint_elem] = inj_properties.rate_delayed_inj_pt_func(Frac.time)/len(inj_properties.delayed_second_injpoint_elem)
        log.debug("\n  max value of the array Q(x,y) =   " + str(Qin.max()))
        log.debug("\n  Q at the delayed inj point    =   " + str(Qin[inj_properties.delayed_second_injpoint_elem]))

    if sim_properties.frontAdvancing == 'explicit':

        perfNode_explFront = instrument_start('extended front', perfNode)
        exitstatus, Fr_k = time_step_explicit_front(Frac,
                                                    C,
                                                    Boundary,
                                                    timeStep,
                                                    Qin,
                                                    mat_properties,
                                                    fluid_properties,
                                                    sim_properties,
                                                    perfNode_explFront)

        if perfNode_explFront is not None:
            instrument_close(perfNode, perfNode_explFront, None,
                             len(Frac.EltCrack), exitstatus == 1,
                             TS_errorMessages[exitstatus], Frac.time)
            perfNode.extendedFront_data.append(perfNode_explFront)

        # check if we advanced more than two cells
        if exitstatus == 1:
            if you_advance_more_than_2_cells(Fr_k.fully_traversed, Frac.EltTip, Frac.mesh.NeiElements, Frac.Ffront, Fr_k.Ffront, Fr_k.mesh) and \
                sim_properties.limitAdancementTo2cells:
                exitstatus = 17
                return exitstatus, Frac

        return exitstatus, Fr_k

    elif sim_properties.frontAdvancing == 'predictor-corrector':
        log.debug('Advancing front with velocity from last time-step...')

        perfNode_explFront = instrument_start('extended front', perfNode)
        exitstatus, Fr_k = time_step_explicit_front(Frac,
                                                    C,
                                                    Boundary,
                                                    timeStep,
                                                    Qin,
                                                    mat_properties,
                                                    fluid_properties,
                                                    sim_properties,
                                                    perfNode_explFront)

        if perfNode_explFront is not None:
            instrument_close(perfNode, perfNode_explFront, None,
                             len(Frac.EltCrack), exitstatus == 1,
                             TS_errorMessages[exitstatus], Frac.time)
            perfNode.extendedFront_data.append(perfNode_explFront)

    elif sim_properties.frontAdvancing == 'implicit':
        log.debug('Solving ElastoHydrodynamic equations with same footprint...')

        perfNode_sameFP = instrument_start('same front', perfNode)

        # width by injecting the fracture with the same footprint (balloon like inflation)
        exitstatus, Fr_k = injection_same_footprint(Frac,
                                                    C,
                                                    Boundary,
                                                    timeStep,
                                                    Qin,
                                                    mat_properties,
                                                    fluid_properties,
                                                    sim_properties,
                                                    perfNode_sameFP)
        if perfNode_sameFP is not None:
            instrument_close(perfNode, perfNode_sameFP, None,
                             len(Frac.EltCrack), exitstatus == 1,
                             TS_errorMessages[exitstatus], Frac.time)
            perfNode.sameFront_data.append(perfNode_sameFP)

    else:
        raise ValueError("Provided front advancing type not supported")

    if exitstatus != 1:
        # failed
        return exitstatus, Fr_k

    # Check for the propagation condition with the new width. If the all of the front is stagnant, return fracture as
    # final without front iteration.
    stagnant_crt = np.full((len(Fr_k.EltRibbon),), False, dtype=bool)
    # stagnant cells where propagation criteria is not met
    if mat_properties.inv_with_heter_K1c:
        front_region = get_front_region(Fr_k.mesh, Fr_k.EltRibbon, Fr_k.sgndDist[Fr_k.EltRibbon])
        alpha_ribbon = projection_from_ribbon_LS_gradient_at_tip(Fr_k.EltRibbon,
                                           front_region,
                                           Fr_k.mesh,
                                           Fr_k.sgndDist,
                                           global_alpha=mat_properties.inv_with_heter_K1c)
        Kprime_k = get_toughness_from_cellCenter_iter(alpha_ribbon, Fr_k.mesh.CenterCoor[Fr_k.EltRibbon],
                                                      mat_properties)
        stagnant_crt[np.where(Kprime_k.of(Fr_k.sgndDist[Fr_k.EltRibbon], mesh = Fr_k.mesh, ribbon = Fr_k.EltRibbon) * (-Fr_k.sgndDist[Fr_k.EltRibbon]) ** 0.5 / (
                mat_properties.Eprime * Fr_k.w[Fr_k.EltRibbon]) > 1)[0]] = True
        # from utility import plot_as_matrix
        # K = np.zeros((Fr_k.mesh.NumberOfElts,), )
        # K[Fr_k.EltRibbon] = Kprime_k.of(Fr_k.sgndDist[Fr_k.EltRibbon])
        # plot_as_matrix(K, Fr_k.mesh)
    else:
        stagnant_crt[np.where(mat_properties.Kprime[Fr_k.EltRibbon] * (-Fr_k.sgndDist[Fr_k.EltRibbon]) ** 0.5 / (
                mat_properties.Eprime * Fr_k.w[Fr_k.EltRibbon]) > 1)[0]] = True
    # stagnant cells where fracture is closed
    stagnant_closed = np.full((len(Fr_k.EltRibbon),), False, dtype=bool)
    for i in range(len(Fr_k.EltRibbon)):
        stagnant_closed[i] = Fr_k.EltRibbon[i] in Fr_k.closed
    stagnant = np.bitwise_or(stagnant_closed, stagnant_crt)

    if np.all(stagnant):
        delta_w = np.abs(Fr_k.w[Fr_k.EltRibbon]-Frac.w[Fr_k.EltRibbon])
        if np.sum(Qin) != 0 and np.max(delta_w) < sim_properties.tolerancewIncr:
            log.warning('The time step is too small to induce a significant change in opening')
            return 18, Fr_k
        else:
            return 1, Fr_k

    log.debug('Starting Fracture Front loop...')

    norm = 10.
    k = 0
    previous_norm = 100 # initially set with a big value
    loop_already_forced = False
    force_1loop = False
    # Fracture front loop to find the correct front location
    while norm > sim_properties.tolFractFront or force_1loop:
        k = k + 1
        log.debug(' ')
        log.debug('Iteration ' + repr(k))
        fill_frac_last = np.copy(Fr_k.FillF)

        # update the confining stress
        # if mat_properties.boundaryEffect.active:
        #     mat_properties.updateConfiningStress(Fr_k.w, Fr_k.EltCrack)

        perfNode_extFront = instrument_start('extended front', perfNode)
        # find the new footprint and solve the elastohydrodynamic equations to to get the new fracture
        (exitstatus, Fr_k) = injection_extended_footprint(Fr_k.w,
                                                          Frac,
                                                          C,
                                                          Boundary,
                                                          timeStep,
                                                          Qin,
                                                          mat_properties,
                                                          fluid_properties,
                                                          sim_properties,
                                                          perfNode_extFront,
                                                          front_previous_iter=Fr_k.Ffront)

        if exitstatus == 1:
            # norm is evaluated by dividing the difference in the area of the tip cells between two successive
            # iterations with the number of tip cells.
            if not k == 1:
                norm = abs((sum(Fr_k.FillF) - sum(fill_frac_last)) / len(Fr_k.FillF))
                norm_first_it = None
            else:
                norm_first_it = abs((sum(Fr_k.FillF) - sum(fill_frac_last)) / len(Fr_k.FillF))
        else:
            norm = np.nan

        if perfNode_extFront is not None:
            instrument_close(perfNode, perfNode_extFront, norm,
                             len(Frac.EltCrack), exitstatus == 1,
                             TS_errorMessages[exitstatus], Frac.time)
            perfNode.extendedFront_data.append(perfNode_extFront)

        if exitstatus != 1:
            return exitstatus, Fr_k
        if not k == 2:
            log.debug('Norm of subsequent filling fraction estimates = ' + repr(norm))
        else:
            if norm_first_it is None:
                log.debug('Norm of subsequent filling fraction estimates = ' + repr(norm))
            else:
                log.debug('Norm of subsequent filling fraction estimates = ' + repr(norm_first_it) + ' forcing 2 iter min.')


        # sometimes the code is going to fail because of the max number of iterations due to the lack of
        # improvement of the norm
        if norm is not np.nan:
            if abs((previous_norm-norm)/norm) < 0.0001 and k > 35:
                log.debug( 'Norm of subsequent Norms of subsequent filling fraction estimates = ' + str(abs((previous_norm-norm)/norm)) + ' < 0.0001')
                exitstatus = 15
                return exitstatus, None

        # preventing infinite or not effective loops
        if (k >= sim_properties.maxFrontItrs and norm > 0.026) or k > 100:
            if norm > 10*sim_properties.tolFractFront or  k>200:
                exitstatus = 6
                return exitstatus, None

        if norm < sim_properties.tolFractFront and loop_already_forced:
            if norm < previous_norm:
                # the convergence has been achieved
                loop_already_forced = False
                force_1loop = False
            else:
                # forcing another loop
                loop_already_forced = True
                force_1loop = True
        elif norm < sim_properties.tolFractFront and not loop_already_forced:
            log.debug(' --> Forcing one more loop to see if the convergence has been really achieved')
            loop_already_forced = True
            force_1loop = True
        elif norm >= sim_properties.tolFractFront and loop_already_forced:
            log.debug(' --> convergence not achieved, iterate more if other conditions allows for that')
            loop_already_forced = False
            force_1loop = False
        elif norm >= sim_properties.tolFractFront and not loop_already_forced:
            # normal case
            loop_already_forced = False
            force_1loop = False

        previous_norm = norm

    # check if we advanced more than two cells
    if exitstatus == 1:
        if you_advance_more_than_2_cells(Fr_k.fully_traversed, Frac.EltTip, Frac.mesh.NeiElements, Frac.Ffront, Fr_k.Ffront, Fr_k.mesh) and \
                sim_properties.limitAdancementTo2cells:
            exitstatus = 17
            return exitstatus, Frac

    log.debug("Fracture front converged after " + repr(k) + " iterations with norm = " + repr(norm))

    return exitstatus, Fr_k


# ----------------------------------------------------------------------------------------------------------------------

def injection_same_footprint(Fr_lstTmStp, C, Boundary, timeStep, Qin, mat_properties, fluid_properties, sim_properties,
                             perfNode=None):
    """
    This function solves the ElastoHydrodynamic equations to get the fracture width. The fracture footprint is taken
    to be the same as in the fracture from the last time step.

    Args:
        Fr_lstTmStp (Fracture):                     -- fracture object from the last time step.
        C (ndarray):                                -- the elasticity matrix.
        timeStep (float):                           -- time step.
        Qin (ndarray):                              -- current injection rate.
        mat_properties (MaterialProperties):        -- material properties.
        fluid_properties (FluidProperties):         -- fluid properties.
        sim_properties (SimulationProperties):      -- simulation parameters.
        perfNode (IterationProperties):             -- a performance node to store performance data.

    Returns:
        - exitstatus (int)          -- exit status (see the function description below for the possibilities).
        - Fr_kplus1 (Fracture)      -- the fracture after injection with the same footprint.

    """
    log = logging.getLogger('PyFrac.injection_same_footprint')

    if len(Fr_lstTmStp.InCrack[np.where(Fr_lstTmStp.InCrack == 1)]) > sim_properties.maxElementIn and \
            sim_properties.meshReductionPossible:
        exitstatus = 16
        return exitstatus, Fr_lstTmStp

    LkOff = np.zeros((Fr_lstTmStp.mesh.NumberOfElts,), dtype=np.float64)
    if sum(mat_properties.Cprime[Fr_lstTmStp.EltCrack]) > 0.:
        # the tip cells are assumed to be stagnant in same footprint evaluation
        LkOff[Fr_lstTmStp.EltTip] = leak_off_stagnant_tip(Fr_lstTmStp.EltTip,
                                                          Fr_lstTmStp.l,
                                                          Fr_lstTmStp.alpha,
                                                          Fr_lstTmStp.TarrvlZrVrtx[Fr_lstTmStp.EltTip],
                                                          Fr_lstTmStp.time + timeStep,
                                                          mat_properties.Cprime,
                                                          timeStep,
                                                          Fr_lstTmStp.mesh)

        # Calculate leak-off term for the channel cell
        t_lst_min_t0 = Fr_lstTmStp.time - Fr_lstTmStp.Tarrival[Fr_lstTmStp.EltChannel]
        t_lst_min_t0[t_lst_min_t0 < 0.] = 0.
        t_min_t0 = t_lst_min_t0 + timeStep
        LkOff[Fr_lstTmStp.EltChannel] = 2 * mat_properties.Cprime[Fr_lstTmStp.EltChannel] * (t_min_t0 ** 0.5 -
                                                                                             t_lst_min_t0 ** 0.5) * Fr_lstTmStp.mesh.EltArea

    LkOff[Fr_lstTmStp.pFluid <= mat_properties.porePressure] = 0.

    if np.isnan(LkOff[Fr_lstTmStp.EltCrack]).any():
        exitstatus = 13
        return exitstatus, None

    # solve for width. All of the fracture cells are solved (tip values imposed from the last time step)
    empty = np.array([], dtype=int)
    if sim_properties.doublefracture and Fr_lstTmStp.fronts_dictionary['number_of_fronts'] == 2: # here we save the cells in the two cracks
        doublefracturedictionary = {"number_of_fronts": Fr_lstTmStp.fronts_dictionary['number_of_fronts'],
                                    "crackcells_0": Fr_lstTmStp.fronts_dictionary['crackcells_0'],
                                    "crackcells_1": Fr_lstTmStp.fronts_dictionary['crackcells_1']}
    elif sim_properties.projMethod != 'LS_continousfront':
        doublefracturedictionary = {"number_of_fronts": 1}
    else:
        doublefracturedictionary = {"number_of_fronts": Fr_lstTmStp.fronts_dictionary['number_of_fronts']}

    # todo: make tip correction while injecting in the same footprint
    ##########################################################################################
    #                                                                                        #
    #  when we inject on the same footprint we should make the tip correction at the tip     #
    #  this is not done, but it will not affect the accuracy, only the speed of convergence  #
    #  since we are never accessing the diagonal of the elasticity matrix when iterating on  #
    #  the position of the front.                                                            #
    #                                                                                        #
    ##########################################################################################
    w_k, p_k, return_data = solve_width_pressure(Fr_lstTmStp, #Fr_lstTmStp
                                                 sim_properties,
                                                 fluid_properties,
                                                 mat_properties,
                                                 Fr_lstTmStp.EltTip, #empty, #EltTip
                                                 empty, #partlyFilledTip
                                                 C,
                                                 Boundary,
                                                 Fr_lstTmStp.FillF[empty],
                                                 Fr_lstTmStp.EltCrack,
                                                 Fr_lstTmStp.InCrack,
                                                 LkOff,
                                                 Fr_lstTmStp.w[Fr_lstTmStp.EltTip],#empty, #wTip
                                                 timeStep,
                                                 Qin,
                                                 perfNode,
                                                 empty, #Vel
                                                 empty, #corr_ribbon
                                                 doublefracturedictionary= doublefracturedictionary)
    # from utility import plot_as_matrix
    # K = w_k
    # plot_as_matrix(K, Fr_lstTmStp.mesh)

    # check if the solution is valid
    if np.isnan(w_k).any() or np.isnan(p_k).any():
        exitstatus = 5
        return exitstatus, None

    if (w_k < 0).any():
        log.warning('Neg width encountered!')

    # from utility import plot_as_matrix
    # plot_as_matrix(w_k, Fr_lstTmStp.mesh)

    Fr_kplus1 = copy.deepcopy(Fr_lstTmStp)
    Fr_kplus1.time += timeStep
    Fr_kplus1.w = w_k
    Fr_kplus1.pFluid = p_k
    Fr_kplus1.pNet = np.zeros((Fr_kplus1.mesh.NumberOfElts,))
    if Boundary is not None:
        Fr_kplus1.boundEffTraction = Boundary.last_traction
        Fr_kplus1.pNet[Fr_lstTmStp.EltCrack] = p_k[Fr_lstTmStp.EltCrack] - mat_properties.SigmaO[Fr_lstTmStp.EltCrack] - Fr_kplus1.boundEffTraction[Fr_lstTmStp.EltCrack]
    else:
        Fr_kplus1.pNet[Fr_lstTmStp.EltCrack] = p_k[Fr_lstTmStp.EltCrack] - mat_properties.SigmaO[Fr_lstTmStp.EltCrack]
    Fr_kplus1.closed = return_data[1]
    Fr_kplus1.v = np.zeros((len(Fr_kplus1.EltTip), ), dtype=np.float64)
    Fr_kplus1.timeStep_last = timeStep
    Fr_kplus1.FractureVolume = np.sum(Fr_kplus1.w) * Fr_kplus1.mesh.EltArea
    Fr_kplus1.LkOff = LkOff
    Fr_kplus1.LkOffTotal += np.sum(LkOff)
    Fr_kplus1.injectedVol += sum(Qin) * timeStep
    # Fr_kplus1.efficiency = (Fr_kplus1.injectedVol - sum(Fr_kplus1.LkOffTotal[Fr_kplus1.EltCrack])) \
    #                        / Fr_kplus1.injectedVol
    Fr_kplus1.efficiency = (Fr_kplus1.injectedVol -Fr_kplus1.LkOffTotal) \
                           / Fr_kplus1.injectedVol
    Fr_kplus1.source = Fr_lstTmStp.EltCrack[np.where(Qin[Fr_lstTmStp.EltCrack] != 0)[0]]


    if return_data[0]!=None:
        Fr_kplus1.effVisc = return_data[0][1]
        fluidVel = return_data[0][0]
    if fluid_properties.turbulence:
        if sim_properties.saveReynNumb or sim_properties.saveFluidFlux:
            ReNumb, check = turbulence_check_tip(fluidVel, Fr_kplus1, fluid_properties, return_ReyNumb=True)
            if sim_properties.saveReynNumb:
                Fr_kplus1.ReynoldsNumber = ReNumb
            if sim_properties.saveFluidFlux:
                Fr_kplus1.fluidFlux = ReNumb * 3 / 4 / fluid_properties.density * fluid_properties.viscosity
        if sim_properties.saveFluidVel:
            Fr_kplus1.fluidVelocity = fluidVel
        if sim_properties.saveFluidVelAsVector:  raise SystemExit('saveFluidVelAsVector Not yet implemented')
        if sim_properties.saveFluidFluxAsVector: raise SystemExit('saveFluidFluxAsVector Not yet implemented')
    else:
        if sim_properties.saveFluidFlux or sim_properties.saveFluidVel or sim_properties.saveReynNumb or sim_properties.saveFluidFluxAsVector or sim_properties.saveFluidVelAsVector:
            ###todo: re-evaluating these parameters is highly inefficient. They have to be stored if neccessary when
            # the solution is evaluated.
            fluid_flux, fluid_vel, Rey_num, fluid_flux_components, fluid_vel_components = calculate_fluid_flow_characteristics_laminar(Fr_kplus1.w,
                                                                                          Fr_kplus1.pFluid,
                                                                                          mat_properties.SigmaO,
                                                                                          Fr_kplus1.mesh,
                                                                                          Fr_kplus1.EltCrack,
                                                                                          Fr_kplus1.InCrack,
                                                                                          fluid_properties.muPrime,
                                                                                          fluid_properties.density)

            if sim_properties.saveFluidFlux:
                fflux = np.zeros((4, Fr_kplus1.mesh.NumberOfElts), dtype=np.float32)
                fflux[:, Fr_kplus1.EltCrack] = fluid_flux
                Fr_kplus1.fluidFlux = fflux

            if sim_properties.saveFluidFluxAsVector:
                fflux_components = np.zeros((8, Fr_kplus1.mesh.NumberOfElts), dtype=np.float32)
                fflux_components[:, Fr_kplus1.EltCrack] = fluid_flux_components
                Fr_kplus1.fluidFlux_components = fflux_components

            if sim_properties.saveFluidVel:
                fvel = np.zeros((4, Fr_kplus1.mesh.NumberOfElts), dtype=np.float32)
                fvel[:, Fr_kplus1.EltCrack] = fluid_vel
                Fr_kplus1.fluidVelocity = fvel

            if sim_properties.saveFluidVelAsVector:
                fvel_components = np.zeros((8, Fr_kplus1.mesh.NumberOfElts), dtype=np.float32)
                fvel_components[:, Fr_kplus1.EltCrack] = fluid_vel_components
                Fr_kplus1.fluidVelocity_components = fvel_components

            if sim_properties.saveReynNumb:
                Rnum = np.zeros((4, Fr_kplus1.mesh.NumberOfElts), dtype=np.float32)
                Rnum[:, Fr_kplus1.EltCrack] = Rey_num
                Fr_kplus1.ReynoldsNumber = Rnum

    Fr_lstTmStp.closed = return_data[1]
    # check if the solution is valid

    if return_data[2]:
        return 14, Fr_kplus1

    exitstatus = 1
    return exitstatus, Fr_kplus1


# -----------------------------------------------------------------------------------------------------------------------


def injection_extended_footprint(w_k, Fr_lstTmStp, C, Boundary, timeStep, Qin, mat_properties, fluid_properties,
                                 sim_properties, perfNode=None, front_previous_iter = None):
    """
    This function takes the fracture width from the last iteration of the fracture front loop, calculates the level set
    (fracture front position) by inverting the tip asymptote and then solves the ElastoHydrodynamic equations to obtain
    the new fracture width.

    Args:
        w_k (ndarray):                          -- the width from last iteration of fracture front.
        Fr_lstTmStp (Fracture):                 -- fracture object from the last time step.
        C (ndarray):                            -- the elasticity matrix.
        timeStep (float):                       -- time step.
        Qin (ndarray):                          -- current injection rate.
        mat_properties (MaterialProperties):    -- material properties.
        fluid_properties (FluidProperties ):    -- fluid properties.
        sim_properties (SimulationProperties):  -- simulation parameters.
        perfNode (IterationProperties):         -- the IterationProperties object passed to be populated with data.

    Returns:
        - exitstatus (int)  possible values are

        | 0       -- not propagated
        | 1       -- iteration successful
        | 2       -- evaluated level set is not valid
        | 3       -- front is not tracked correctly
        | 4       -- evaluated tip volume is not valid
        | 5       -- solution of elastohydrodynamic solver is not valid
        | 6       -- did not converge after max iterations
        | 7       -- tip inversion not successful
        | 8       -- ribbon element not found in the enclosure of a tip cell
        | 9       -- filling fraction not correct
        | 10      -- toughness iteration did not converge
        | 11      -- projection could not be found
        | 12      -- reached end of grid
        | 13      -- leak off can't be evaluated
        | 14      -- fracture fully closed
        | 15      -- iterations on front will not converge (continuous front)
        | 16      -- max number of cells achieved. Reducing the number of cells
        | 17      -- you advanced more than two cells in a row. Repeating with a smaller time step
        | 18      -- the max abs increment in fracture opening is smaller than a given threshold despite a positive injection rate. Try larger time step
        - Fracture:            fracture after advancing time step.

    """
    log = logging.getLogger('PyFrac.injection_extended_footprint')
    itr = 0
    sgndDist_k = np.copy(Fr_lstTmStp.sgndDist)

    # from utility import plot_as_matrix
    # plot_as_matrix(w_k, Fr_lstTmStp.mesh)

    # toughness iteration loop
    while itr < sim_properties.maxProjItrs:
        # get the current direction of propagation
        if sim_properties.paramFromTip or mat_properties.anisotropic_K1c or mat_properties.TI_elasticity or mat_properties.inv_with_heter_K1c:
            if sim_properties.projMethod == 'ILSA_orig':
                projection_method = projection_from_ribbon
                second_arg = Fr_lstTmStp.EltChannel
            elif sim_properties.projMethod == 'LS_grad':
                projection_method = projection_from_ribbon_LS_gradient_at_tip
                second_arg = Fr_lstTmStp.front_region
            elif sim_properties.projMethod == 'LS_continousfront': #todo: test this case!!!
                projection_method = projection_from_ribbon_LS_gradient_at_tip
                second_arg = Fr_lstTmStp.front_region
            if itr == 0 :
                # first iteration
                alpha_ribbon_k = projection_method(Fr_lstTmStp.EltRibbon,
                                                   second_arg,
                                                   Fr_lstTmStp.mesh,
                                                   sgndDist_k,
                                                   global_alpha=mat_properties.inv_with_heter_K1c)
                alpha_ribbon_km1 = np.zeros(Fr_lstTmStp.EltRibbon.size, )
            elif not mat_properties.inv_with_heter_K1c:
                alpha_ribbon_k = 0.25 * alpha_ribbon_k + 0.75 * projection_method(Fr_lstTmStp.EltRibbon,
                                                                                second_arg,
                                                                                Fr_lstTmStp.mesh,
                                                                                sgndDist_k, global_alpha=mat_properties.inv_with_heter_K1c)
            else :
                alpha_ribbon_k = 0.0 * alpha_ribbon_k + 1. * projection_method(Fr_lstTmStp.EltRibbon,
                                                                                second_arg,
                                                                                Fr_lstTmStp.mesh,
                                                                                sgndDist_k, global_alpha=mat_properties.inv_with_heter_K1c)
                #alpha_ribbon_k[np.where(alpha_ribbon_k>2.*np.pi)[0]] = alpha_ribbon_k[np.where(alpha_ribbon_k>2.*np.pi)[0]] - 2. * np.pi
            # from utility import plot_as_matrix
            # K = np.zeros((Fr_lstTmStp.mesh.NumberOfElts,), )
            # K[Fr_lstTmStp.EltRibbon] = alpha_ribbon_k
            # plot_as_matrix(K, Fr_lstTmStp.mesh)
            if np.isnan(alpha_ribbon_k).any():
                exitstatus = 11
                return exitstatus, None

        if (sim_properties.paramFromTip or mat_properties.anisotropic_K1c) and not mat_properties.inv_with_heter_K1c:
            Kprime_k = get_toughness_from_cellCenter(alpha_ribbon_k,
                                                     sgndDist_k,
                                                     Fr_lstTmStp.EltRibbon,
                                                     mat_properties,
                                                     Fr_lstTmStp.mesh) * (32 / np.pi) ** 0.5
            if np.isnan(Kprime_k).any():
                exitstatus = 11
                return exitstatus, None
        elif mat_properties.inv_with_heter_K1c:
            Kprime_k =  get_toughness_from_cellCenter_iter(alpha_ribbon_k, Fr_lstTmStp.mesh.CenterCoor[Fr_lstTmStp.EltRibbon], mat_properties)
        else:
            Kprime_k = None

        # ----- plot to check -----
        #K = np.zeros((Fr_lstTmStp.mesh.NumberOfElts,), )
        #K[Fr_lstTmStp.EltRibbon] = Kprime_k.of(sgndDist_k[Fr_lstTmStp.EltRibbon],mesh=Fr_lstTmStp.mesh, ribbon=Fr_lstTmStp.EltRibbon)
        # from utility import plot_as_matrix
        # plot_as_matrix(K, Fr_lstTmStp.mesh)

        if mat_properties.TI_elasticity and not mat_properties.inv_with_heter_K1c:
            Eprime_k = TI_plain_strain_modulus(alpha_ribbon_k,
                                               mat_properties.Cij)
            if np.isnan(Eprime_k).any():
                exitstatus = 11
                return exitstatus, None
        else:
            Eprime_k = None

        # Initialization of the signed distance in the ribbon element - by inverting the tip asymptotics
        # large float value. (algorithm requires inf)
        sgndDist_k = 1e50 * np.ones((Fr_lstTmStp.mesh.NumberOfElts,), float)  # Initializing the cells with extremely

        perfNode_tipInv = instrument_start('tip inversion', perfNode)

        sgndDist_k[Fr_lstTmStp.EltRibbon] = - TipAsymInversion(w_k,
                                                               Fr_lstTmStp,
                                                               mat_properties,
                                                               fluid_properties,
                                                               sim_properties,
                                                               timeStep,
                                                               Kprime_k=Kprime_k,
                                                               Eprime_k=Eprime_k,
                                                               perfNode=perfNode_tipInv)

        status = True
        fail_cause = None
        # if tip inversion returns nan
        if np.isnan(sgndDist_k[Fr_lstTmStp.EltRibbon]).any():
            status = False
            fail_cause = 'tip inversion failed'
            exitstatus = 7
            # K = np.zeros((Fr_lstTmStp.mesh.NumberOfElts,), )
            # K[Fr_lstTmStp.EltRibbon] = sgndDist_k[Fr_lstTmStp.EltRibbon]
            # from utility import plot_as_matrix
            # plot_as_matrix(K, Fr_lstTmStp.mesh)
            # np.argwhere(np.isnan(sgndDist_k[Fr_lstTmStp.EltRibbon])).flatten()

        if perfNode_tipInv is not None:
            instrument_close(perfNode, perfNode_tipInv, None, len(Fr_lstTmStp.EltRibbon),
                             status, fail_cause, Fr_lstTmStp.time)
            perfNode.tipInv_data.append(perfNode_tipInv)

        if not status:
            return exitstatus, None

<<<<<<< HEAD
        # # Check for positive
        # if np.any(sgndDist_k[Fr_lstTmStp.EltRibbon]>0):
        #     log.debug("found a positive signed distance: it must not happen ")
        # Check if the front is receding
        sgndDist_k[Fr_lstTmStp.EltRibbon] = np.minimum(sgndDist_k[Fr_lstTmStp.EltRibbon],
                                                       Fr_lstTmStp.sgndDist[Fr_lstTmStp.EltRibbon])

        # region expected to have the front after propagation. The signed distance of the cells only in this region will
        # evaluated with the fast marching method to avoid unnecessary computation cost
        # current_prefactor = sim_properties.get_time_step_prefactor(Fr_lstTmStp.time + timeStep)
        # front_region = np.where(abs(Fr_lstTmStp.sgndDist) < current_prefactor * 22.66 * Fr_lstTmStp.mesh.cellDiag)[0]

        front_region = get_front_region(Fr_lstTmStp.mesh, Fr_lstTmStp.EltRibbon, sgndDist_k[Fr_lstTmStp.EltRibbon])

        #front_region = np.arange(Fr_lstTmStp.mesh.NumberOfElts)
        # the search region outwards from the front position at last time step
        pstv_region = np.where(Fr_lstTmStp.sgndDist[front_region] >= -(Fr_lstTmStp.mesh.hx ** 2 +
                                                                       Fr_lstTmStp.mesh.hy ** 2) ** 0.5)[0]
        # the search region inwards from the front position at last time step
        ngtv_region = np.where(Fr_lstTmStp.sgndDist[front_region] < 0)[0]

        # SOLVE EIKONAL eq via Fast Marching Method to get the distance from tip for each cell.
        SolveFMM(sgndDist_k,
                 Fr_lstTmStp.EltRibbon,
                 Fr_lstTmStp.EltChannel,
                 Fr_lstTmStp.mesh,
                 front_region[pstv_region],
                 front_region[ngtv_region])
=======
        # Define the level set in the ribbon elements as not to allow the fracture to reced.
        sgndDist_k[Fr_lstTmStp.EltRibbon] = np.minimum(sgndDist_k[Fr_lstTmStp.EltRibbon],
                                                       Fr_lstTmStp.sgndDist[Fr_lstTmStp.EltRibbon])

        ## -- The following part is to only calculate the level set in a narrow band -- ##
        # Note: for now we calculate the level set everywhere with same or better performance than in the band rendering
        #       the code more stable
        # front_region = get_front_region(Fr_lstTmStp.mesh, Fr_lstTmStp.EltRibbon, sgndDist_k[Fr_lstTmStp.EltRibbon])
        #
        # # the search region outwards from the front position at last time step
        # pstv_region = np.where(Fr_lstTmStp.sgndDist[front_region] >= -(Fr_lstTmStp.mesh.hx ** 2 +
        #                                                                Fr_lstTmStp.mesh.hy ** 2) ** 0.5)[0]
        # # the search region inwards from the front position at last time step
        # ngtv_region = np.where(Fr_lstTmStp.sgndDist[front_region] < 0)[0]
        ## -- End of possible acceleration of the code -- ##

        # Creating a fmm structure to solve the level set
        fmmStruct = fmm(Fr_lstTmStp.mesh)

        # We define the ribbon elements as the known elements and solve from there outwards to the domain boundary.
        toEval = np.setdiff1d(np.arange(Fr_lstTmStp.mesh.NumberOfElts), Fr_lstTmStp.EltChannel)
        fmmStruct.solveFMM((sgndDist_k[Fr_lstTmStp.EltRibbon], Fr_lstTmStp.EltRibbon), toEval, Fr_lstTmStp.mesh)

        # We define the ribbon elements as the known elements and solve from there inwards (inside the fracture). To do
        # so, we need a sign change on the level set (positive inside)
        fmmStruct.solveFMM((-sgndDist_k[Fr_lstTmStp.EltRibbon], Fr_lstTmStp.EltRibbon), Fr_lstTmStp.EltChannel,
                           Fr_lstTmStp.mesh)

        # The solution stored in the object is the calculated level set. we need however to change the sign as to have
        # negative inside and positive outside.
        sgndDist_k = fmmStruct.LS
        sgndDist_k[Fr_lstTmStp.EltChannel] = -sgndDist_k[Fr_lstTmStp.EltChannel]

        # We define a front region and a pstv_region needed to construct the front.
        front_region = np.arange(Fr_lstTmStp.mesh.NumberOfElts)
        pstv_region = np.where(sgndDist_k[front_region] >=
                               - (Fr_lstTmStp.mesh.hx ** 2 + Fr_lstTmStp.mesh.hy ** 2) ** 0.5)[0]
>>>>>>> f3d70fd0

        # do it only once if not anisotropic
        if not (sim_properties.paramFromTip or mat_properties.anisotropic_K1c
                or mat_properties.TI_elasticity or mat_properties.inv_with_heter_K1c) or sim_properties.explicitProjection:
            break

        norm = np.linalg.norm(np.abs(np.sin(alpha_ribbon_k) - np.sin(alpha_ribbon_km1)) + np.abs(np.cos(alpha_ribbon_k) - np.cos(alpha_ribbon_km1)))
        if norm < sim_properties.toleranceProjection:
            log.debug("projection iteration converged after " + repr(itr - 1) + " iterations; exiting norm " +
                      repr(norm))
            break

        alpha_ribbon_km1 = np.copy(alpha_ribbon_k)
        log.debug("iterating on projection... norm " + repr(norm))
        itr += 1

    # if itr == sim_properties.maxProjItrs:
    #     exitstatus = 10
    #     return exitstatus, None

    # gets the new tip elements, along with the length and angle of the perpendiculars drawn on front (also containing
    # the elements which are fully filled after the front is moved outward)
    if sim_properties.projMethod == 'ILSA_orig':
        EltsTipNew, l_k, alpha_k, CellStatus = reconstruct_front(sgndDist_k,
                                                                 front_region,
                                                                 Fr_lstTmStp.EltChannel,
                                                                 Fr_lstTmStp.mesh)
    elif sim_properties.projMethod == 'LS_grad':
        EltsTipNew, l_k, alpha_k, CellStatus = reconstruct_front_LS_gradient(sgndDist_k,
                                                                             front_region,
                                                                             Fr_lstTmStp.EltChannel,
                                                                             Fr_lstTmStp.mesh)
    elif sim_properties.projMethod == 'LS_continousfront':
        correct_size_of_pstv_region = [False, False, False]
        recomp_LS_4fullyTravCellsAfterCoalescence_OR_RemovingPtsOnCommonEdge = False
        while not correct_size_of_pstv_region[0]:
            EltsTipNew, \
            listofTIPcellsONLY, \
            l_k, \
            alpha_k, \
            CellStatus, \
            newRibbon, \
            zrVertx_k_with_fully_traversed, \
            zrVertx_k_without_fully_traversed, \
            correct_size_of_pstv_region, \
            sgndDist_k_temp, Ffront,number_of_fronts, fronts_dictionary = reconstruct_front_continuous(sgndDist_k,
                                                                          front_region[pstv_region],
                                                                          Fr_lstTmStp.EltRibbon,
                                                                          Fr_lstTmStp.EltChannel,
                                                                          Fr_lstTmStp.mesh,
                                                                          recomp_LS_4fullyTravCellsAfterCoalescence_OR_RemovingPtsOnCommonEdge,
                                                                          lstTmStp_EltCrack0=Fr_lstTmStp.fronts_dictionary['crackcells_0'], oldfront=Fr_lstTmStp.Ffront)
            if correct_size_of_pstv_region[2]:
                exitstatus = 7 # You are here because the level set has negative values until the end of the mesh
                                # or because a fictitius cell has intersected the mesh.frontlist
                return exitstatus, None

            if correct_size_of_pstv_region[1]:
                Fr_kplus1 = copy.deepcopy(Fr_lstTmStp)
                Fr_kplus1.EltTipBefore = Fr_lstTmStp.EltTip
                Fr_kplus1.EltTip = EltsTipNew  # !!! EltsTipNew are the intersection between the fictitius cells and the frontlist as tip in order to decide the direction of remeshing
                # (in case of anisotropic remeshing)
                exitstatus = 12 # You are here because the level set has negative values until the end of the mesh
                                # or because a fictitius cell has intersected the mesh.frontlist
                return exitstatus, Fr_kplus1

            if not correct_size_of_pstv_region[0]:
                # Expand the
                # - front region by 1 cell tickness
                # - pstv_region by 1 cell tickness
                # - ngtv_region by 1 cell tickness

                ## -- The following part is to only calculate the level set in a narrow band -- ##
                # Note: for now we calculate the level set everywhere with same or better performance than in the band
                #       rendering the code more stable. We only get here if the region defined to solve for was not big
                #       enough. As long as we calculate it everywhere we thus never get here. This is if we start again
                #       using a narrow band.
                #
                # # Extend the front region with the neighbours (by one cell)
                # front_region = np.unique(np.ndarray.flatten(Fr_lstTmStp.mesh.NeiElements[front_region]))
                #
                # # the search region outwards from the front position at last time step
                # pstv_region = np.where(Fr_lstTmStp.sgndDist[front_region] >= -(Fr_lstTmStp.mesh.hx ** 2 +
                #                                                                Fr_lstTmStp.mesh.hy ** 2) ** 0.5)[0]
                # # the search region inwards from the front position at last time step
                # ngtv_region = np.where(Fr_lstTmStp.sgndDist[front_region] < 0)[0]
                ## -- End of possible acceleration of the code -- ##

                # Creating a fmm structure to solve the level set
                fmmStruct = fmm(Fr_lstTmStp.mesh)

                # We define the tip elements as the known elements and solve from there inwards (inside the fracture).
                # To do so, we need a sign change on the level set (positive inside)
                fmmStruct.solveFMM(
                    (-(Fr_lstTmStp.sgndDist[Fr_lstTmStp.EltTip] - (timeStep * Fr_lstTmStp.v)), Fr_lstTmStp.EltTip),
                    np.hstack((Fr_lstTmStp.EltChannel, Fr_lstTmStp.EltTip)), Fr_lstTmStp.mesh)

                # We define the tip elements as the known elements and solve from there outwards to the domain boundary.
                toEval = np.setdiff1d(np.arange(Fr_lstTmStp.mesh.NumberOfElts), Fr_lstTmStp.EltChannel)
                fmmStruct.solveFMM(
                    (Fr_lstTmStp.sgndDist[Fr_lstTmStp.EltTip] - (timeStep * Fr_lstTmStp.v), Fr_lstTmStp.EltTip),
                    toEval, Fr_lstTmStp.mesh)

                # The solution stored in the object is the calculated level set. we need however to change the sign as to have
                # negative inside and positive outside.
                sgndDist_k = -fmmStruct.LS
                sgndDist_k[toEval] = -sgndDist_k[toEval]

                # We define a front region and a pstv_region needed to construct the front.
                front_region = np.arange(Fr_lstTmStp.mesh.NumberOfElts)
                pstv_region = np.where(sgndDist_k[front_region] >=
                                       - (Fr_lstTmStp.mesh.hx ** 2 + Fr_lstTmStp.mesh.hy ** 2) ** 0.5)[0]

        sgndDist_k = sgndDist_k_temp

        del correct_size_of_pstv_region
    else:
        raise SystemExit("projection method not supported")

    # from continuous_front_reconstruction import get_xy_from_Ffront, plot_xy_points
    # x,y = get_xy_from_Ffront(Ffront)
    # plot_xy_points(front_region, Fr_lstTmStp.mesh, sgndDist_k, Fr_lstTmStp.EltRibbon, x, y, fig=None, annotate_cellName=False,
    #                annotate_edgeName=False, annotatePoints=False, grid=True, oldfront=front_previous_iter, joinPoints=True,
    #                disregard_plus=False) # or oldfront=Fr_lstTmStp.Ffront

    # if not np.in1d(EltsTipNew, front_region).any():
    #     raise SystemExit("The tip elements are not in the band. Increase the size of the band for FMM to evaluate"
    #                      " level set.")

    # If the angle and length of the perpendicular are not correct
    nan = np.logical_or(np.isnan(alpha_k), np.isnan(l_k))
    if nan.any() or (l_k < 0).any() or (alpha_k < 0).any() or (alpha_k > np.pi / 2).any():
        exitstatus = 3
        # from utility import plot_as_matrix
        # K = np.zeros((Fr_lstTmStp.mesh.NumberOfElts,), )
        # K[EltsTipNew] = alpha_k
        # plot_as_matrix(K, Fr_lstTmStp.mesh)
        return exitstatus, None

    # check if any of the tip cells has a neighbor outside the grid, i.e. fracture has reached the end of the grid.
    if len(np.intersect1d(Fr_lstTmStp.mesh.Frontlist, EltsTipNew)) > 0:
        Fr_lstTmStp.EltTipBefore = Fr_lstTmStp.EltTip
        Fr_lstTmStp.EltTip = EltsTipNew
        exitstatus = 12
        return exitstatus, Fr_lstTmStp

    # generate the InCrack array for the current front position
    InCrack_k = np.zeros((Fr_lstTmStp.mesh.NumberOfElts,), dtype=np.int8)
    InCrack_k[Fr_lstTmStp.EltChannel] = 1
    InCrack_k[EltsTipNew] = 1  #EltsTipNew is new tip + fully traversed

    if len(InCrack_k[np.where(InCrack_k == 1)]) > sim_properties.maxElementIn and \
            sim_properties.meshReductionPossible:
        exitstatus = 16
        return exitstatus, Fr_lstTmStp


    # the velocity of the front for the current front position
    # todo: not accurate on the first iteration. needed to be checked
    Vel_k = -(sgndDist_k[EltsTipNew] - Fr_lstTmStp.sgndDist[EltsTipNew]) / timeStep

    # Calculate filling fraction of the tip cells for the current fracture position
    FillFrac_k = Integral_over_cell(EltsTipNew,
                                    alpha_k,
                                    l_k,
                                    Fr_lstTmStp.mesh,
                                    'A',
                                    projMethod=sim_properties.projMethod) / Fr_lstTmStp.mesh.EltArea

    # todo !!! Hack: This check rounds the filling fraction to 1 if it is not bigger than 1 + 1e-4 (up to 4 figures)
    FillFrac_k[np.logical_and(FillFrac_k > 1.0, FillFrac_k < 1 + 1e-4)] = 1.0

    # if filling fraction is below zero or above 1+1e-4
    if (FillFrac_k > 1.0).any() or (FillFrac_k < 0.0 - np.finfo(float).eps).any():
        exitstatus = 9
        return exitstatus, None

    if sim_properties.projMethod != 'LS_continousfront':
        # todo: some of the list are redundant to calculate on each iteration
        # Evaluate the element lists for the trial fracture front
        (EltChannel_k,
         EltTip_k,
         EltCrack_k,
         EltRibbon_k,
         zrVertx_k,
         CellStatus_k,
         fully_traversed_k) = UpdateLists(Fr_lstTmStp.EltChannel,
                                     EltsTipNew,
                                     FillFrac_k,
                                     sgndDist_k,
                                     Fr_lstTmStp.mesh)
    elif sim_properties.projMethod == 'LS_continousfront':
        zrVertx_k = zrVertx_k_without_fully_traversed
        (EltChannel_k,
         EltTip_k,
         EltCrack_k,
         EltRibbon_k,
         CellStatus_k,
         fully_traversed_k) = UpdateListsFromContinuousFrontRec(newRibbon,
                                                           sgndDist_k,
                                                           Fr_lstTmStp.EltChannel,
                                                           EltsTipNew,
                                                           listofTIPcellsONLY,
                                                           Fr_lstTmStp.mesh)

        if np.isnan(EltChannel_k).any():
            exitstatus = 3
            return exitstatus, None

    # EletsTipNew may contain fully filled elements also. Identifying only the partially filled elements
    partlyFilledTip = np.arange(EltsTipNew.shape[0])[np.in1d(EltsTipNew, EltTip_k)]
    log.debug('Solving the EHL system with the new trial footprint')

    if sim_properties.projMethod != 'LS_continousfront':
    # Calculating Carter's coefficient at tip to be used to calculate the volume integral in the tip cells
        zrVrtx_newTip = find_zero_vertex(EltsTipNew, sgndDist_k, Fr_lstTmStp.mesh)
    else: zrVrtx_newTip = zrVertx_k_with_fully_traversed.transpose()

    # finding ribbon cells corresponding to tip cells
    corr_ribbon = find_corresponding_ribbon_cell(EltsTipNew,
                                                 alpha_k,
                                                 zrVrtx_newTip,
                                                 Fr_lstTmStp.mesh)
    Cprime_tip = mat_properties.Cprime[corr_ribbon]

    # Calculating toughness at tip to be used to calculate the volume integral in the tip cells
    if sim_properties.paramFromTip or mat_properties.anisotropic_K1c or mat_properties.inv_with_heter_K1c:
        if sim_properties.projMethod != 'LS_continousfront':
            # Calculating Carter's coefficient at tip to be used to calculate the volume integral in the tip cells
            zrVrtx_newTip = find_zero_vertex(EltsTipNew, sgndDist_k, Fr_lstTmStp.mesh)
            # get toughness from tip in case of anisotropic or
            Kprime_tip = (32. / np.pi) ** 0.5 * get_toughness_from_zeroVertex(EltsTipNew,
                                                                             Fr_lstTmStp.mesh,
                                                                             mat_properties,
                                                                             alpha_k,
                                                                             l_k,
                                                                             zrVrtx_newTip)
        else:
            toughness_from_zeroVertex = False
            zrVrtx_newTip = zrVertx_k_with_fully_traversed.transpose()
            if toughness_from_zeroVertex:
                # get toughness from tip in case of anisotropic or
                Kprime_tip = (32. / np.pi) ** 0.5 * get_toughness_from_zeroVertex(EltsTipNew,
                                                                                 Fr_lstTmStp.mesh,
                                                                                 mat_properties,
                                                                                 alpha_k,
                                                                                 l_k,
                                                                                 zrVrtx_newTip)
            else:
                Kprime_tip = (32. / np.pi) ** 0.5 * get_toughness_from_Front(Ffront,
                                                                               EltsTipNew,
                                                                               EltTip_k,
                                                                               fully_traversed_k,
                                                                               Fr_lstTmStp.mesh,
                                                                               mat_properties,
                                                                               alpha_k,
                                                                               get_from_mid_front = False)


    # from utility import plot_as_matrix
    # K = np.zeros((Fr_lstTmStp.mesh.NumberOfElts,), )
    # K[EltsTipNew] = Kprime_tip
    # plot_as_matrix(K, Fr_lstTmStp.mesh)
    elif not mat_properties.inv_with_heter_K1c:
        Kprime_tip = mat_properties.Kprime[corr_ribbon]

    if mat_properties.TI_elasticity:
        Eprime_tip = TI_plain_strain_modulus(alpha_k,
                                             mat_properties.Cij)
    else:
        Eprime_tip = np.full((EltsTipNew.size,), mat_properties.Eprime, dtype=np.float64)

    if perfNode is not None:
        perfNode_wTip = instrument_start('nonlinear system solve', perfNode)

    # stagnant tip cells i.e. the tip cells whose distance from front has not changed.
    stagnant = (-(sgndDist_k[EltsTipNew] - Fr_lstTmStp.sgndDist[EltsTipNew]) /
                (Fr_lstTmStp.mesh.hx**2 + Fr_lstTmStp.mesh.hy**2)**0.5 < sim_properties.toleranceVStagnant)
    # we need to remove it:
    # if stagnant.any() and not ((sim_properties.get_tipAsymptote() == 'U') or (sim_properties.get_tipAsymptote() == 'U1')):
    #     log.warning("Stagnant front is only supported with universal tip asymptote. continuing...")
    #     stagnant = np.full((EltsTipNew.size,), False, dtype=bool)

    # from utility import plot_as_matrix
    # K = np.zeros((Fr_lstTmStp.mesh.NumberOfElts,), )
    # K[EltsTipNew[np.where(stagnant)[0]]] = 2
    # plot_as_matrix(K, Fr_lstTmStp.mesh)
    # EltsTipNew[np.where(stagnant)[0]]
    if perfNode is not None:
        perfNode_tipWidth = instrument_start('tip width', perfNode)
        #todo close tip width instrumentation


    if stagnant.any():
        # if any tip cell with stagnant front calculate stress intensity factor for stagnant cells
        KIPrime = StressIntensityFactor(w_k,
                                        sgndDist_k,
                                        EltsTipNew,
                                        EltRibbon_k,
                                        stagnant,
                                        Fr_lstTmStp.mesh,
                                        Eprime=Eprime_tip)

        # todo: Find the right cause of failure
        # if the stress Intensity factor cannot be found. The most common reason is wiggles in the front resulting
        # in isolated tip cells.
        if np.isnan(KIPrime).any():
            exitstatus = 8
            return exitstatus, None

        # Calculate average width in the tip cells by integrating tip asymptote. Width of stagnant cells are calculated
        # using the stress intensity factor (see Dontsov and Peirce, JFM RAPIDS, 2017)
        wTip = Integral_over_cell(EltsTipNew,
                                  alpha_k,
                                  l_k,
                                  Fr_lstTmStp.mesh,
                                  sim_properties.get_tipAsymptote(),
                                  frac=Fr_lstTmStp,
                                  mat_prop=mat_properties,
                                  fluid_prop=fluid_properties,
                                  Vel=Vel_k,
                                  stagnant=stagnant,
                                  KIPrime=KIPrime,
                                  Kprime = Kprime_tip,
                                  Eprime=Eprime_tip,
                                  Cprime=Cprime_tip) / Fr_lstTmStp.mesh.EltArea
    else:
        # Calculate average width in the tip cells by integrating tip asymptote
        wTip = Integral_over_cell(EltsTipNew,
                                  alpha_k,
                                  l_k,
                                  Fr_lstTmStp.mesh,
                                  sim_properties.get_tipAsymptote(),
                                  frac=Fr_lstTmStp,
                                  mat_prop=mat_properties,
                                  fluid_prop=fluid_properties,
                                  Vel=Vel_k,
                                  Kprime=Kprime_tip,
                                  Eprime=Eprime_tip,
                                  Cprime=Cprime_tip,
                                  stagnant=stagnant) / Fr_lstTmStp.mesh.EltArea

    # check if the tip volume has gone into negative
    smallNgtvWTip = np.where(np.logical_and(wTip < 0., wTip > -1.e-4 * np.mean(wTip)))
    if np.asarray(smallNgtvWTip).size > 0:
        #  warnings.warn("Small negative volume integral(s) received, ignoring "+repr(wTip[smallngtvwTip])+' ...')
        wTip[smallNgtvWTip] = abs(wTip[smallNgtvWTip])

    if (wTip < 0.).any() or sum(wTip) == 0.:
        exitstatus = 4
        return exitstatus, None

    if perfNode is not None:
        pass
        # todo close tip width instrumentation

    LkOff = np.zeros((len(CellStatus),), dtype=np.float64)
    if sum(mat_properties.Cprime[EltsTipNew]) > 0.:
        # Calculate leak-off term for the tip cell
        LkOff[EltsTipNew] = 2 * mat_properties.Cprime[EltsTipNew] * Integral_over_cell(EltsTipNew,
                                                                                       alpha_k,
                                                                                       l_k,
                                                                                       Fr_lstTmStp.mesh,
                                                                                       'Lk',
                                                                                       mat_prop=mat_properties,
                                                                                       frac=Fr_lstTmStp,
                                                                                       Vel=Vel_k,
                                                                                       dt=timeStep,
                                                                                       arrival_t=
                                                                                       Fr_lstTmStp.TarrvlZrVrtx[
                                                                                           EltsTipNew])

    if sum(mat_properties.Cprime[Fr_lstTmStp.EltChannel]) > 0.:
        # todo: no need to evaluate on each iteration. Need to decide. Evaluating here for now for better readability
        t_lst_min_t0 = Fr_lstTmStp.time - Fr_lstTmStp.Tarrival[Fr_lstTmStp.EltChannel]
        t_lst_min_t0[t_lst_min_t0 < 0.] = 0.
        t_min_t0 = t_lst_min_t0 + timeStep
        LkOff[Fr_lstTmStp.EltChannel] = 2 * mat_properties.Cprime[Fr_lstTmStp.EltChannel] * (
                t_min_t0 ** 0.5 - t_lst_min_t0 ** 0.5) * Fr_lstTmStp.mesh.EltArea
        if stagnant.any():
            LkOff[EltsTipNew[stagnant]] = leak_off_stagnant_tip(EltsTipNew[stagnant],
                                                                l_k[stagnant],
                                                                alpha_k[stagnant],
                                                                Fr_lstTmStp.TarrvlZrVrtx[EltsTipNew[stagnant]],
                                                                Fr_lstTmStp.time + timeStep,
                                                                mat_properties.Cprime,
                                                                timeStep,
                                                                Fr_lstTmStp.mesh)

    # set leak off to zero if pressure below pore pressure
    LkOff[Fr_lstTmStp.pFluid <= mat_properties.porePressure] = 0.

    if np.isnan(LkOff[EltsTipNew]).any():
        exitstatus = 13
        return exitstatus, None
    if sim_properties.doublefracture and fronts_dictionary['number_of_fronts'] == 2:
        doublefracturedictionary = {"number_of_fronts": fronts_dictionary['number_of_fronts'],
                                    "crackcells_0": fronts_dictionary['crackcells_0'],
                                    "crackcells_1": fronts_dictionary['crackcells_1'],
                                    "TIPcellsANDfullytrav_0": fronts_dictionary['TIPcellsANDfullytrav_0'],
                                    "TIPcellsANDfullytrav_1": fronts_dictionary['TIPcellsANDfullytrav_1']}
    elif sim_properties.projMethod != 'LS_continousfront':
        doublefracturedictionary = {"number_of_fronts": 1}
    else:
        doublefracturedictionary = {"number_of_fronts":fronts_dictionary['number_of_fronts']}

    w_n_plus1, pf_n_plus1, data = solve_width_pressure(Fr_lstTmStp,
                                                       sim_properties,
                                                       fluid_properties,
                                                       mat_properties,
                                                       EltsTipNew,
                                                       partlyFilledTip,
                                                       C,
                                                       Boundary,
                                                       FillFrac_k,
                                                       EltCrack_k,
                                                       InCrack_k,
                                                       LkOff,
                                                       wTip,
                                                       timeStep,
                                                       Qin,
                                                       perfNode,
                                                       Vel_k,
                                                       corr_ribbon,
                                                       doublefracturedictionary=doublefracturedictionary)
    # from utility import plot_as_matrix
    # K = pf_n_plus1
    # plot_as_matrix(K, Fr_lstTmStp.mesh)
    # check if the new width is valid
    if np.isnan(w_n_plus1).any():
        exitstatus = 5
        return exitstatus, None
    if data[0] != None:
        fluidVel = data[0][0]
    # setting arrival time for fully traversed tip elements (new channel elements)
    Tarrival_k = np.copy(Fr_lstTmStp.Tarrival)
    max_Tarrival = np.nanmax(Tarrival_k)
    nc = np.setdiff1d(EltChannel_k, Fr_lstTmStp.EltChannel)
    new_channel = np.array([], dtype=int)
    for i in nc:
        new_channel = np.append(new_channel, np.where(EltsTipNew == i)[0])
    t_enter = Fr_lstTmStp.time + timeStep - l_k[new_channel] / Vel_k[new_channel]
    max_l = Fr_lstTmStp.mesh.hx * np.cos(alpha_k[new_channel]) + Fr_lstTmStp.mesh.hy * np.sin(alpha_k[new_channel])
    t_leave = Fr_lstTmStp.time + timeStep - (l_k[new_channel] - max_l) / Vel_k[new_channel]
    Tarrival_k[EltsTipNew[new_channel]] = (t_enter + t_leave) / 2
    to_correct = np.where(Tarrival_k[EltsTipNew[new_channel]] < max_Tarrival)[0]
    Tarrival_k[EltsTipNew[new_channel[to_correct]]] = max_Tarrival

    # the fracture to be returned for k plus 1 iteration
    Fr_kplus1 = copy.deepcopy(Fr_lstTmStp)
    Fr_kplus1.time += timeStep
    Fr_kplus1.w = w_n_plus1
    Fr_kplus1.pFluid = pf_n_plus1
    Fr_kplus1.pNet = np.zeros((Fr_kplus1.mesh.NumberOfElts,))
    if Boundary is not None:
        Fr_kplus1.boundEffTraction = Boundary.last_traction
        Fr_kplus1.pNet[EltCrack_k] = pf_n_plus1[EltCrack_k] - mat_properties.SigmaO[EltCrack_k] - Boundary.last_traction[EltCrack_k]
    else:
        Fr_kplus1.pNet[EltCrack_k] = pf_n_plus1[EltCrack_k] - mat_properties.SigmaO[EltCrack_k]
    Fr_kplus1.FillF = FillFrac_k[partlyFilledTip]
    Fr_kplus1.EltChannel = EltChannel_k
    Fr_kplus1.EltTip = EltTip_k
    Fr_kplus1.EltCrack = EltCrack_k
    Fr_kplus1.EltRibbon = EltRibbon_k
    Fr_kplus1.front_region = front_region
    Fr_kplus1.ZeroVertex = zrVertx_k
    Fr_kplus1.sgndDist = sgndDist_k
    Fr_kplus1.fully_traversed = fully_traversed_k
    Fr_kplus1.alpha = alpha_k[partlyFilledTip]
    Fr_kplus1.l = l_k[partlyFilledTip]
    Fr_kplus1.v = Vel_k[partlyFilledTip]
    Fr_kplus1.sgndDist_last = Fr_lstTmStp.sgndDist
    Fr_kplus1.timeStep_last = timeStep
    Fr_kplus1.InCrack = InCrack_k
    if sim_properties.projMethod != 'LS_continousfront':
        Fr_kplus1.process_fracture_front()
    else :
        Fr_kplus1.fronts_dictionary = fronts_dictionary
        Fr_kplus1.Ffront = Ffront
        Fr_kplus1.number_of_fronts = number_of_fronts
        if sim_properties.saveToDisk and sim_properties.saveStatisticsPostCoalescence and Fr_lstTmStp.number_of_fronts != Fr_kplus1.number_of_fronts:
            myJsonName = sim_properties.set_outputFolder+"_mesh_study.json"
            append_to_json_file(myJsonName, Fr_kplus1.mesh.nx, 'append2keyAND2list', key='nx')
            append_to_json_file(myJsonName, Fr_kplus1.mesh.ny, 'append2keyAND2list', key='ny')
            append_to_json_file(myJsonName, Fr_kplus1.mesh.hx, 'append2keyAND2list', key='hx')
            append_to_json_file(myJsonName, Fr_kplus1.mesh.hy, 'append2keyAND2list', key='hy')
            append_to_json_file(myJsonName, Fr_kplus1.EltCrack.size, 'append2keyAND2list', key='elements_in_crack')
            append_to_json_file(myJsonName, Fr_kplus1.EltTip.size, 'append2keyAND2list', key='elements_in_tip')
            append_to_json_file(myJsonName, Fr_kplus1.time, 'append2keyAND2list', key='coalescence_time')
    Fr_kplus1.FractureVolume = np.sum(Fr_kplus1.w) * Fr_kplus1.mesh.EltArea
    Fr_kplus1.Tarrival = Tarrival_k
    new_tip = np.where(np.isnan(Fr_kplus1.TarrvlZrVrtx[Fr_kplus1.EltTip]))[0]
    Fr_kplus1.TarrvlZrVrtx[Fr_kplus1.EltTip[new_tip]] = Fr_kplus1.time - Fr_kplus1.l[new_tip] / Fr_kplus1.v[new_tip]
    Fr_kplus1.wHist = np.maximum(Fr_kplus1.w, Fr_lstTmStp.wHist)
    Fr_kplus1.closed = data[1]
    tip_neg_rib = np.asarray([], dtype=np.int)
    # adding tip cells with closed corresponding ribbon cells to the list of closed cells
    for i, elem in enumerate(Fr_kplus1.EltTip):
        if corr_ribbon[i] in Fr_kplus1.closed and elem not in Fr_kplus1.closed:
            tip_neg_rib = np.append(tip_neg_rib, elem)
    Fr_kplus1.closed = np.append(Fr_kplus1.closed, tip_neg_rib)
    Fr_kplus1.LkOff = LkOff
    Fr_kplus1.LkOffTotal += np.sum(LkOff)
    Fr_kplus1.injectedVol += sum(Qin) * timeStep
    Fr_kplus1.efficiency = (Fr_kplus1.injectedVol - Fr_kplus1.LkOffTotal) / Fr_kplus1.injectedVol

    if sim_properties.saveRegime and not sim_properties.get_volumeControl():
        # regime = find_regime(w_k, Fr_lstTmStp, mat_properties, fluid_properties, sim_properties, timeStep, Kprime_k,
        #                      -sgndDist_k[Fr_lstTmStp.EltRibbon])
        Fr_kplus1.update_tip_regime(mat_properties, fluid_properties, timeStep)
        # Fr_kplus1.regime =regime

    Fr_kplus1.source = Fr_lstTmStp.EltCrack[np.where(Qin[Fr_lstTmStp.EltCrack] != 0)[0]]
    if data[0] != None:
        Fr_kplus1.effVisc = data[0][1]
        Fr_kplus1.yieldRatio = data[0][2]

    if fluid_properties.turbulence:
        if sim_properties.saveReynNumb or sim_properties.saveFluidFlux:
            ReNumb, check = turbulence_check_tip(fluidVel, Fr_kplus1, fluid_properties, return_ReyNumb=True)
            if sim_properties.saveReynNumb:
                Fr_kplus1.ReynoldsNumber = ReNumb
            if sim_properties.saveFluidFlux:
                Fr_kplus1.fluidFlux = ReNumb * 3 / 4 / fluid_properties.density * fluid_properties.viscosity
        if sim_properties.saveFluidVel:
            Fr_kplus1.fluidVelocity = fluidVel
        if sim_properties.saveFluidVelAsVector:  raise SystemExit('saveFluidVelAsVector Not yet implemented')
        if sim_properties.saveFluidFluxAsVector: raise SystemExit('saveFluidFluxAsVector Not yet implemented')
    else:
        if sim_properties.saveFluidFlux or sim_properties.saveFluidVel or sim_properties.saveReynNumb or sim_properties.saveFluidFluxAsVector or sim_properties.saveFluidVelAsVector:
            ###todo: re-evaluating these parameters is highly inefficient. They have to be stored if neccessary when
            # the solution is evaluated.
            fluid_flux, fluid_vel, Rey_num, fluid_flux_components, fluid_vel_components= calculate_fluid_flow_characteristics_laminar(Fr_kplus1.w,
                                                                                          Fr_kplus1.pFluid,
                                                                                          mat_properties.SigmaO,
                                                                                          Fr_kplus1.mesh,
                                                                                          Fr_kplus1.EltCrack,
                                                                                          Fr_kplus1.InCrack,
                                                                                          fluid_properties.muPrime,
                                                                                          fluid_properties.density)

            if sim_properties.saveFluidFlux:
                fflux = np.zeros((4, Fr_kplus1.mesh.NumberOfElts), dtype=np.float32)
                fflux[:, Fr_kplus1.EltCrack] = fluid_flux
                Fr_kplus1.fluidFlux = fflux

            if sim_properties.saveFluidFluxAsVector:
                fflux_components = np.zeros((8, Fr_kplus1.mesh.NumberOfElts), dtype=np.float32)
                fflux_components[:, Fr_kplus1.EltCrack] = fluid_flux_components
                Fr_kplus1.fluidFlux_components = fflux_components

            if sim_properties.saveFluidVel:
                fvel = np.zeros((4, Fr_kplus1.mesh.NumberOfElts), dtype=np.float32)
                fvel[:, Fr_kplus1.EltCrack] = fluid_vel
                Fr_kplus1.fluidVelocity = fvel

            if sim_properties.saveFluidVelAsVector:
                fvel_components = np.zeros((8, Fr_kplus1.mesh.NumberOfElts), dtype=np.float32)
                fvel_components[:, Fr_kplus1.EltCrack] = fluid_vel_components
                Fr_kplus1.fluidVelocity_components = fvel_components

            if sim_properties.saveReynNumb:
                Rnum = np.zeros((4, Fr_kplus1.mesh.NumberOfElts), dtype=np.float32)
                Rnum[:, Fr_kplus1.EltCrack] = Rey_num
                Fr_kplus1.ReynoldsNumber = Rnum

    if data[2]:
        return 14, Fr_kplus1

    exitstatus = 1
    return exitstatus, Fr_kplus1


# -----------------------------------------------------------------------------------------------------------------------

def solve_width_pressure(Fr_lstTmStp, sim_properties, fluid_properties, mat_properties, EltTip, partlyFilledTip, C,Boundary,
                         FillFrac, EltCrack, InCrack, LkOff, wTip, timeStep, Qin, perfNode, Vel, corr_ribbon,
                         doublefracturedictionary = None):
    """
    This function evaluates the width and pressure by constructing and solving the coupled elasticity and fluid flow
    equations. The system of equations are formed according to the type of solver given in the simulation properties.
    """
    log = logging.getLogger('PyFrac.solve_width_pressure')
    if sim_properties.get_volumeControl():
        if sim_properties.volumeControlGMRES:

            #time_beg = time.time()
            # C is is the Hmat object
            D_i = np.reciprocal(C.diag_val)  # Only 1 value of the elasticity matrix
            S_i = -np.reciprocal(Fr_lstTmStp.EltChannel.size * D_i)  # Inverse Schur complement

            counter = Hdot.gmres_counter()  # to obtain the number of iteration and residual

            total_vol = (sum(Fr_lstTmStp.w)+ sum(Qin[EltCrack]) * (timeStep) / Fr_lstTmStp.mesh.EltArea)  # - something

            # building the right hand side of the system premultiplied by a left preconditioner
            C._set_domain_IDX(EltTip)
            C._set_codomain_IDX(Fr_lstTmStp.EltChannel)
            if wTip.size == 0:
                g1 = D_i * (mat_properties.SigmaO[Fr_lstTmStp.EltChannel]) + D_i * S_i * (total_vol) * np.ones(Fr_lstTmStp.EltChannel.size)  # D_e^-1 * sigma - vol_incr * S^-1 * D_e^-1 *[1...1](vertical)
                g2 = S_i * (total_vol)  # S^-1 * vol_incr --> change
            else:
                g1 = D_i * (mat_properties.SigmaO[Fr_lstTmStp.EltChannel] - C._matvec(wTip)) + D_i * S_i * (total_vol - np.sum(wTip)) * np.ones(Fr_lstTmStp.EltChannel.size)  # D_e^-1 * sigma - vol_incr * S^-1 * D_e^-1 *[1...1](vertical)
                g2 = S_i * (total_vol - np.sum(wTip))  # S^-1 * vol_incr --> change
            rhs_prec = np.concatenate((g1, np.asarray([g2])))  # preconditionned b (Ax=b)

            # solving the system using a left preconditioner
            data = C, Fr_lstTmStp.EltChannel, D_i, S_i
            system_dot_prod = Hdot.Volume_Control(data)
            #begtime_gmres=time.time()
            sol_GMRES = gmres(system_dot_prod, rhs_prec, tol=sim_properties.gmres_tol,
                              maxiter=sim_properties.gmres_maxiter, callback=counter)
            #endtime_gmres=time.time()
            # check convergence
            # todo assess the convergence against the true residual (not the one with respect to the preconditioned rhs)
            if sol_GMRES[1] > 0:
                log.warning(
                    "WARNING: Volume Control system did NOT converge after " + str(sol_GMRES[1]) + " iterations!")
                rel_err = np.linalg.norm(system_dot_prod._matvec(sol_GMRES[0]) - (rhs_prec)) / np.linalg.norm(
                    rhs_prec)
                log.warning("         error of the solution: " + str(rel_err))
            elif sol_GMRES[1] == 0:
                rel_err = np.linalg.norm(system_dot_prod._matvec(sol_GMRES[0]) - (rhs_prec)) / np.linalg.norm(
                    rhs_prec)
                log.debug(
                    " --> GMRES Volume Control converged after " + str(counter.niter) + " iter. & rel err is " + str(
                        rel_err))

            # update the solution vectors w and p
            sol = sol_GMRES[0]
            w = np.copy(Fr_lstTmStp.w)
            w[Fr_lstTmStp.EltChannel] = sol[np.arange(Fr_lstTmStp.EltChannel.size)]
            w[EltTip] = wTip

            # from utility import plot_as_matrix
            # K = np.zeros((Fr_lstTmStp.mesh.NumberOfElts,), )
            # K[Fr_lstTmStp.EltChannel] = sol[np.arange(Fr_lstTmStp.EltChannel.size)]
            # plot_as_matrix(K, Fr_lstTmStp.mesh)

            p = np.zeros((Fr_lstTmStp.mesh.NumberOfElts,), dtype=np.float64)
            p[EltCrack] = sol[-1]

            return_data_solve = [None, None, None]
            return_data = [return_data_solve, np.asarray([]), False]

            #compute_time = time.time()-time_beg
            #append_new_line('./Data/radial_VC_gmres/timing.txt', str(Fr_lstTmStp.EltChannel.size)+"  "+str(compute_time))
            #compute_time_gmres=endtime_gmres-begtime_gmres
            #append_new_line('./Data/radial_VC_gmres/timing_gmres.txt',
            #                str(Fr_lstTmStp.EltChannel.size) + "  " + str(compute_time_gmres) )
            return w, p, return_data

        else:
            if sim_properties.symmetric and not sim_properties.useBlockToeplizCompression:
                try:
                    Fr_lstTmStp.mesh.corresponding[Fr_lstTmStp.EltChannel]
                except AttributeError:
                    raise SystemExit("Symmetric fracture needs symmetric mesh. Set symmetric flag to True\n"
                                     "while initializing the mesh")

                EltChannel_sym = Fr_lstTmStp.mesh.corresponding[Fr_lstTmStp.EltChannel]
                EltChannel_sym = np.unique(EltChannel_sym)

                EltTip_sym = Fr_lstTmStp.mesh.corresponding[EltTip]
                EltTip_sym = np.unique(EltTip_sym)

                # todo: make tip correction while injecting in the same footprint
                ##########################################################################################
                #                                                                                        #
                #  when we inject on the same footprint we should make the tip correction at the tip     #
                #  this is not done, but it will not affect the accuracy, only the speed of convergence  #
                #  since we are never accessing the diagonal of the elasticity matrix when iterating on  #
                #  the position of the front.                                                            #
                #                                                                                        #
                ##########################################################################################

                # CARLO: we can remove it because the diagonal terms of C are never accessed
                # FillF_mesh = np.zeros((Fr_lstTmStp.mesh.NumberOfElts,), )
                # FillF_mesh[EltTip] = FillFrac
                # FillF_sym = FillF_mesh[Fr_lstTmStp.mesh.activeSymtrc[EltTip_sym]]
                # partlyFilledTip_sym = np.where(FillF_sym <= 1)[0]

                # C_EltTip = np.copy(C[np.ix_(EltTip_sym[partlyFilledTip_sym],
                #                             EltTip_sym[
                #                                 partlyFilledTip_sym])])  # keeping the tip element entries to restore current
                #
                # # filling fraction correction for element in the tip region
                # FillF = FillF_sym[partlyFilledTip_sym]
                # for e in range(len(partlyFilledTip_sym)):
                #     r = FillF[e] - .25
                #     if r < 0.1:
                #         r = 0.1
                #     ac = (1 - r) / r
                #     self_infl = self_influence(Fr_lstTmStp.mesh, mat_properties.Eprime)
                #     C[EltTip_sym[partlyFilledTip_sym[e]], EltTip_sym[partlyFilledTip_sym[e]]] += \
                #         ac * np.pi / 4. * self_infl

                wTip_sym = np.zeros((len(EltTip_sym),), dtype=np.float64)
                wTip_sym_elts = Fr_lstTmStp.mesh.activeSymtrc[EltTip_sym]
                for i in range(len(EltTip_sym)):
                    if len(np.where(EltTip == wTip_sym_elts[i])[0]) != 1:
                        other_corr = get_symetric_elements(Fr_lstTmStp.mesh, [wTip_sym_elts[i]])
                        for j in range(4):
                            in_tip = np.where(EltTip == other_corr[0][j])[0]
                            if len(in_tip) > 0:
                                wTip_sym[i] = wTip[in_tip]
                                break
                    else:
                        wTip_sym[i] = wTip[np.where(EltTip == wTip_sym_elts[i])[0]]

                dwTip = wTip - Fr_lstTmStp.w[EltTip]
                A, b = MakeEquationSystem_volumeControl_symmetric(Fr_lstTmStp.w,
                                                                  wTip_sym,
                                                                  EltChannel_sym,
                                                                  EltTip_sym,
                                                                  C,
                                                                  timeStep,
                                                                  Qin,
                                                                  mat_properties.SigmaO,
                                                                  Fr_lstTmStp.mesh.EltArea,
                                                                  LkOff,
                                                                  Fr_lstTmStp.mesh.volWeights,
                                                                  Fr_lstTmStp.mesh.activeSymtrc,
                                                                  dwTip)
                # CARLO: we can remove it because the diagonal terms of C are never accessed
                # C[np.ix_(EltTip_sym[partlyFilledTip_sym], EltTip_sym[partlyFilledTip_sym])] = C_EltTip
            else:
                # todo: make tip correction while injecting in the same footprint
                ##########################################################################################
                #                                                                                        #
                #  when we inject on the same footprint we should make the tip correction at the tip     #
                #  this is not done, but it will not affect the accuracy, only the speed of convergence  #
                #  since we are never accessing the diagonal of the elasticity matrix when iterating on  #
                #  the position of the front.                                                            #
                #                                                                                        #
                ##########################################################################################
                # CARLO: we can remove it because the diagonal terms of C are never accessed
                # C_EltTip = np.copy(C[np.ix_(EltTip[partlyFilledTip],
                #                             EltTip[partlyFilledTip])])  # keeping the tip element entries to restore current
                # #  tip correction. This is done to avoid copying the full elasticity matrix.
                #
                # # filling fraction correction for element in the tip region
                # FillF = FillFrac[partlyFilledTip]
                # for e in range(0, len(partlyFilledTip)):
                #     r = FillF[e] - .25
                #     if r < 0.1:
                #         r = 0.1
                #     ac = (1 - r) / r
                #     C[EltTip[partlyFilledTip[e]], EltTip[partlyFilledTip[e]]] *= (1. + ac * np.pi / 4.)

                if sim_properties.doublefracture and doublefracturedictionary['number_of_fronts']==2:
                    #compute the channel from the last time step for the two fractures
                    EltChannelFracture0 = np.setdiff1d(Fr_lstTmStp.fronts_dictionary['crackcells_0'],Fr_lstTmStp.fronts_dictionary['TIPcellsONLY_0'])
                    EltChannelFracture1 = np.setdiff1d(Fr_lstTmStp.fronts_dictionary['crackcells_1'],Fr_lstTmStp.fronts_dictionary['TIPcellsONLY_1'])
                    # from utility import plot_as_matrix
                    # K = np.zeros((Fr_lstTmStp.mesh.NumberOfElts,), )
                    # K[EltChannelFracture1] = 1
                    # K[EltChannelFracture0] = 2
                    # K[Fr_lstTmStp.fronts_dictionary['TIPcellsONLY_1']] = 3
                    # K[Fr_lstTmStp.fronts_dictionary['TIPcellsONLY_0']] = 4
                    # plot_as_matrix(K, Fr_lstTmStp.mesh)
                    if EltTip.size == 0 :
                        EltTipFracture0 = EltTip
                        EltTipFracture1 = EltTip
                    else:
                        EltTipFracture0 = doublefracturedictionary['TIPcellsANDfullytrav_0']
                        EltTipFracture1 = doublefracturedictionary['TIPcellsANDfullytrav_1']
                    wtipindexFR0 = np.where(np.in1d(EltTip, EltTipFracture0))[0]
                    wtipindexFR1 = np.where(np.in1d(EltTip, EltTipFracture1))[0]
                    wTipFR0 = wTip[wtipindexFR0]
                    wTipFR1 = wTip[wtipindexFR1]
                    QinFR0=Qin[EltChannelFracture0]
                    QinFR1=Qin[EltChannelFracture1]

                    # CARLO: I check if can be possible to have a Channel to be tip
                    if np.any(np.isin(np.concatenate((EltChannelFracture0, EltChannelFracture1)),np.concatenate((EltTipFracture0, EltTipFracture1)),assume_unique=True)):
                        SystemExit("Some of the tip cells are also channel cells. This was not expected. If you allow that you should implement the tip filling fraction correction for element in the tip region")

                    A, b = MakeEquationSystem_volumeControl_double_fracture(Fr_lstTmStp.w,
                                                                            wTipFR0,
                                                                            wTipFR1,
                                                                            EltChannelFracture0,
                                                                            EltChannelFracture1,
                                                                            EltTipFracture0,
                                                                            EltTipFracture1,
                                                                            mat_properties.SigmaO,
                                                                            C,
                                                                            timeStep,
                                                                            QinFR0,
                                                                            QinFR1,
                                                                            Fr_lstTmStp.mesh.EltArea,
                                                                            LkOff)
                else:
                    # CARLO: I check if can be possible to have a Channel to be tip
                    if np.any(np.isin(Fr_lstTmStp.EltChannel,EltTip,assume_unique=True)):
                        SystemExit("Some of the tip cells are also channel cells. This was not expected. If you allow that you should implement the tip filling fraction correction for element in the tip region")
                    #time_beg=time.time()
                    A, b = MakeEquationSystem_volumeControl(Fr_lstTmStp.w,
                                                        wTip,
                                                        Fr_lstTmStp.EltChannel,
                                                        EltTip,
                                                        mat_properties.SigmaO,
                                                        C,
                                                        timeStep,
                                                        Qin,
                                                        Fr_lstTmStp.mesh.EltArea,
                                                        LkOff)
                # CARLO: we can remove it because the diagonal terms of C are never accessed
                # # regain original C (without filling fraction correction)
                # C[np.ix_(EltTip[partlyFilledTip], EltTip[partlyFilledTip])] = C_EltTip

            perfNode_nonLinSys = instrument_start('nonlinear system solve', perfNode)
            perfNode_widthConstrItr = instrument_start('width constraint iteration', perfNode_nonLinSys)
            perfNode_linSys = instrument_start('linear system solve', perfNode_widthConstrItr)
            status = True
            fail_cause = None
            #begtime_sol=time.time()
            try:
                sol = np.linalg.solve(A, b)

            except np.linalg.linalg.LinAlgError:
                status = False
                fail_cause = 'sigular matrix'
            #fintime_sol=time.time()
            #compute_time_sol=fintime_sol-begtime_sol
            #compute_time = fintime_sol - time_beg
            # append_new_line('./Data/radial_VC_gmres/timing_direct.txt',
            #                  str(Fr_lstTmStp.EltChannel.size)+ "  " + str(compute_time))
            # append_new_line('./Data/radial_VC_gmres/timing_direct_sol.txt',
            #                 str(Fr_lstTmStp.EltChannel.size) + "  " + str(compute_time_sol))
            if perfNode is not None:
                instrument_close(perfNode_widthConstrItr, perfNode_linSys, None,
                                 len(b), status, fail_cause, Fr_lstTmStp.time)
                perfNode_widthConstrItr.linearSolve_data.append(perfNode_linSys)

                instrument_close(perfNode_nonLinSys, perfNode_widthConstrItr, None,
                                 len(b), status, fail_cause, Fr_lstTmStp.time)
                perfNode_nonLinSys.widthConstraintItr_data.append(perfNode_widthConstrItr)

                instrument_close(perfNode, perfNode_nonLinSys, None, len(b), status, fail_cause, Fr_lstTmStp.time)
                perfNode.nonLinSolve_data.append(perfNode_nonLinSys)

            # equate other three quadrants to the evaluated quadrant
            if sim_properties.symmetric:
                del_w = np.zeros((Fr_lstTmStp.mesh.NumberOfElts,), dtype=np.float64)
                for i in range(len(sol) - 1):
                    del_w[Fr_lstTmStp.mesh.symmetricElts[Fr_lstTmStp.mesh.activeSymtrc[EltChannel_sym[i]]]] = sol[i]
                w = np.copy(Fr_lstTmStp.w)
                w[Fr_lstTmStp.EltChannel] += del_w[Fr_lstTmStp.EltChannel]
                for i in range(len(wTip_sym_elts)):
                    w[Fr_lstTmStp.mesh.symmetricElts[wTip_sym_elts[i]]] = wTip_sym[i]
            else:
                w = np.copy(Fr_lstTmStp.w)
                if sim_properties.doublefracture and doublefracturedictionary['number_of_fronts'] == 2:
                    w[EltChannelFracture0] += sol[np.arange(EltChannelFracture0.size)]
                    w[EltChannelFracture1] += sol[np.arange(EltChannelFracture0.size,EltChannelFracture0.size+EltChannelFracture1.size)]
                    w[EltTipFracture0] = wTipFR0
                    w[EltTipFracture1] = wTipFR1
                else:
                    w[Fr_lstTmStp.EltChannel] += sol[np.arange(Fr_lstTmStp.EltChannel.size)]
                    w[EltTip] = wTip

            p = np.zeros((Fr_lstTmStp.mesh.NumberOfElts,), dtype=np.float64)
            if sim_properties.doublefracture and doublefracturedictionary['number_of_fronts'] == 2:
                p[doublefracturedictionary['crackcells_0']] = sol[-2]
                p[doublefracturedictionary['crackcells_1']] = sol[-1]
            else:
                p[EltCrack] = sol[-1]

            p[EltCrack] = sol[-1]

            return_data_solve = [None, None, None]
            return_data = [return_data_solve, np.asarray([]), False]

            return w, p, return_data

    if sim_properties.get_viscousInjection():

        # velocity at the cell edges evaluated with the guess width. Used as guess
        # values for the implicit velocity solver.
        vk = np.zeros((4, Fr_lstTmStp.mesh.NumberOfElts,), dtype=np.float64)
        if fluid_properties.turbulence:
            wguess = np.copy(Fr_lstTmStp.w)
            wguess[EltTip] = wTip

            vk = velocity(wguess,
                          EltCrack,
                          Fr_lstTmStp.mesh,
                          InCrack,
                          Fr_lstTmStp.muPrime,
                          C,
                          mat_properties.SigmaO)

        perfNode_nonLinSys = instrument_start('nonlinear system solve', perfNode)

        neg = np.array([], dtype=int)
        new_neg = np.array([], dtype=int)
        active_contraint = True
        to_solve = np.setdiff1d(EltCrack, EltTip)  # only taking channel elements to solve

        # adding stagnant tip cells to the cells which are solved. This adds stability as the elasticity is also
        # solved for the stagnant tip cells as compared to tip cells which are moving.
        if sim_properties.solveStagnantTip:
            stagnant_tip = np.where(Vel < 1e-10)[0]
        else:
            stagnant_tip = []
        to_impose = np.delete(EltTip, stagnant_tip)
        imposed_val = np.delete(wTip, stagnant_tip)
        to_solve = np.append(to_solve, EltTip[stagnant_tip])

        wc_to_impose = []
        fully_closed = False
        corr_ribb_flag = False
        # Making and solving the system of equations. The width constraint is checked. If active, system is remade with
        # the constraint imposed and is resolved.

        while active_contraint:

            perfNode_widthConstrItr = instrument_start('width constraint iteration', perfNode_nonLinSys)

            to_solve_k = np.setdiff1d(to_solve, neg, assume_unique=True)
            to_impose_k = to_impose
            imposed_val_k = imposed_val
            # the code below finds the tip cells with corresponding closed ribbon cells and add them in the list
            # of elements to be solved.
            if len(neg) > 0 and len(to_impose) > 0:
                if sim_properties.solveTipCorrRib and corr_ribbon.size != 0:
                    if not corr_ribb_flag:
                        # do it once
                        tip_sorted = np.argsort(EltTip)
                        to_impose_pstn = np.searchsorted(EltTip[tip_sorted], to_impose)
                        ind_toImps_tip = tip_sorted[to_impose_pstn]
                        corr_ribbon_TI = corr_ribbon[ind_toImps_tip]
                        corr_ribb_flag = True

                    toImp_neg_rib = np.asarray([], dtype=np.int)
                    for i, elem in enumerate(to_impose):
                        if corr_ribbon_TI[i] in neg:
                            toImp_neg_rib = np.append(toImp_neg_rib, i)
                    to_solve_k = np.append(to_solve_k, np.setdiff1d(to_impose[toImp_neg_rib], neg))
                    to_impose_k = np.delete(to_impose, toImp_neg_rib)
                    imposed_val_k = np.delete(imposed_val, toImp_neg_rib)

            EltCrack_k = np.concatenate((to_solve_k, neg))
            EltCrack_k = np.concatenate((EltCrack_k, to_impose_k))

            # The code below finds the indices(in the EltCrack list) of the neighbours of all the cells in the crack.
            # This is done to avoid costly slicing of the large numpy arrays while making the linear system during the
            # fixed point iterations. For neighbors that are outside the fracture, len(EltCrack) + 1 is returned.
            corr_nei = np.full((len(EltCrack_k), 4), len(EltCrack_k), dtype=np.int)
            for i, elem in enumerate(EltCrack_k):
                corresponding = np.where(EltCrack_k == Fr_lstTmStp.mesh.NeiElements[elem, 0])[0]
                if len(corresponding) > 0:
                    corr_nei[i, 0] = corresponding
                corresponding = np.where(EltCrack_k == Fr_lstTmStp.mesh.NeiElements[elem, 1])[0]
                if len(corresponding) > 0:
                    corr_nei[i, 1] = corresponding
                corresponding = np.where(EltCrack_k == Fr_lstTmStp.mesh.NeiElements[elem, 2])[0]
                if len(corresponding) > 0:
                    corr_nei[i, 2] = corresponding
                corresponding = np.where(EltCrack_k == Fr_lstTmStp.mesh.NeiElements[elem, 3])[0]
                if len(corresponding) > 0:
                    corr_nei[i, 3] = corresponding

            lst_edgeInCrk = None
            if fluid_properties.rheology in ["Herschel-Bulkley", "HBF", 'power law', 'PLF']:
                lst_edgeInCrk = [np.where(InCrack[Fr_lstTmStp.mesh.NeiElements[EltCrack_k, 0]])[0],
                              np.where(InCrack[Fr_lstTmStp.mesh.NeiElements[EltCrack_k, 1]])[0],
                              np.where(InCrack[Fr_lstTmStp.mesh.NeiElements[EltCrack_k, 2]])[0],
                              np.where(InCrack[Fr_lstTmStp.mesh.NeiElements[EltCrack_k, 3]])[0]]

            arg = (
                EltCrack_k,
                to_solve_k,
                to_impose_k,
                imposed_val_k,
                wc_to_impose,
                Fr_lstTmStp,
                fluid_properties,
                mat_properties,
                sim_properties,
                timeStep,
                Qin,
                C,
                Boundary,
                InCrack,
                LkOff,
                neg,
                corr_nei,
                lst_edgeInCrk)

            w_guess = np.zeros(Fr_lstTmStp.mesh.NumberOfElts, dtype=np.float64)
            avg_dw = (sum(Qin) * timeStep / Fr_lstTmStp.mesh.EltArea - sum(
                    imposed_val_k - Fr_lstTmStp.w[to_impose_k])) / len(to_solve_k)
            w_guess[to_solve_k] = Fr_lstTmStp.w[to_solve_k] #+ avg_dw
            w_guess[to_impose_k] = imposed_val_k
            if Boundary is not None:
                traction_guess =  Boundary.getTraction(w_guess, EltCrack)
                pf_guess_neg = np.dot(C[np.ix_(neg, EltCrack_k)], w_guess[EltCrack_k]) +  mat_properties.SigmaO[neg]  + traction_guess[neg]
                pf_guess_tip = np.dot(C[np.ix_(to_impose_k, EltCrack_k)], w_guess[EltCrack_k]) +  mat_properties.SigmaO[to_impose_k] + traction_guess[to_impose_k]
            else:
                pf_guess_neg = np.dot(C[np.ix_(neg, EltCrack_k)], w_guess[EltCrack_k]) +  mat_properties.SigmaO[neg]
                pf_guess_tip = np.dot(C[np.ix_(to_impose_k, EltCrack_k)], w_guess[EltCrack_k]) +  mat_properties.SigmaO[to_impose_k]
            if sim_properties.elastohydrSolver == 'implicit_Picard' or sim_properties.elastohydrSolver == 'implicit_Anderson':
                if sim_properties.solveDeltaP:
                    if sim_properties.solveSparse:
                        sys_fun = MakeEquationSystem_ViscousFluid_pressure_substituted_deltaP_sparse
                    else:
                        sys_fun = MakeEquationSystem_ViscousFluid_pressure_substituted_deltaP
                    #guess = np.concatenate((np.full(len(to_solve_k), avg_dw, dtype=np.float64),
                    guess = np.concatenate((np.full(len(to_solve_k), 0., dtype=np.float64),
                                            pf_guess_neg - Fr_lstTmStp.pFluid[neg],
                                            pf_guess_tip - Fr_lstTmStp.pFluid[to_impose_k]))
                else:
                    if sim_properties.solveSparse:
                        sys_fun = MakeEquationSystem_ViscousFluid_pressure_substituted_sparse
                    else:
                        sys_fun = MakeEquationSystem_ViscousFluid_pressure_substituted
                    #guess = np.concatenate((np.full(len(to_solve_k), avg_dw, dtype=np.float64),
                    guess = np.concatenate((np.full(len(to_solve_k), 0., dtype=np.float64),
                                            pf_guess_neg,
                                            pf_guess_tip))

                # guess = 1e5 * np.ones((len(EltCrack), ), float)
                # guess[np.arange(len(to_solve_k))] = timeStep * sum(Qin) / Fr_lstTmStp.EltCrack.size \
                                                        # * np.ones((len(to_solve_k),), float)

                inter_itr_init = [vk, np.array([], dtype=int), None]

                if sim_properties.elastohydrSolver == 'implicit_Picard':

                    typValue = np.copy(guess)

                    sol, data_nonLinSolve = Picard_Newton(None,
                                           sys_fun,
                                           guess,
                                           typValue,
                                           inter_itr_init,
                                           sim_properties,
                                           *arg,
                                           perf_node=perfNode_widthConstrItr)
                else:
                    sol, data_nonLinSolve = Anderson(sys_fun,
                                             guess,
                                             inter_itr_init,
                                             sim_properties,
                                             *arg,
                                             perf_node=perfNode_widthConstrItr)

            elif sim_properties.elastohydrSolver == 'RKL2':
                sol, data_nonLinSolve = solve_width_pressure_RKL2(mat_properties.Eprime,
                                                          sim_properties.enableGPU,
                                                          sim_properties.nThreads,
                                                          perfNode_widthConstrItr,
                                                          *arg)
            else:
                raise SystemExit("The given elasto-hydrodynamic solver is not supported!")


            failed_sol = np.isnan(sol).any()

            if perfNode_widthConstrItr is not None:
                fail_cause = None
                norm = None
                if len(neg) > 0:
                    norm = len(new_neg) / len(neg)
                if failed_sol:
                    if len(perfNode_widthConstrItr.linearSolve_data) >= sim_properties.maxSolverItrs:
                        fail_cause = 'did not converge after max iterations'
                    else:
                        fail_cause = 'singular matrix'

                instrument_close(perfNode_nonLinSys, perfNode_widthConstrItr, norm, len(sol),
                                 not failed_sol, fail_cause, Fr_lstTmStp.time)
                perfNode_nonLinSys.widthConstraintItr_data.append(perfNode_widthConstrItr)

            if failed_sol:
                if perfNode_nonLinSys is not None:
                    instrument_close(perfNode, perfNode_nonLinSys, None, len(sol), not failed_sol,
                                     fail_cause, Fr_lstTmStp.time)
                    perfNode.nonLinSolve_data.append(perfNode_nonLinSys)
                return np.nan, np.nan, (np.nan, np.nan)

            w = np.copy(Fr_lstTmStp.w)
            w[to_solve_k] += sol[:len(to_solve_k)]
            w[to_impose_k] = imposed_val_k
            w[neg] = wc_to_impose

            neg_km1 = np.copy(neg)
            wc_km1 = np.copy(wc_to_impose)
            below_wc_k = np.where(w[to_solve_k] < mat_properties.wc)[0]
            if len(below_wc_k) > 0:
                # for cells where max width in w history is greater than wc
                wHst_above_wc = np.where(Fr_lstTmStp.wHist[to_solve_k] >= mat_properties.wc)[0]
                impose_wc_at = np.intersect1d(wHst_above_wc, below_wc_k)

                # for cells with max width in w history less than wc
                wHst_below_wc = np.where(Fr_lstTmStp.wHist[to_solve_k] < mat_properties.wc)[0]
                dwdt_neg = np.where(w[to_solve_k] <= Fr_lstTmStp.w[to_solve_k])[0]
                impose_wHist_at = np.intersect1d(wHst_below_wc, dwdt_neg)

                neg_k = to_solve_k[np.concatenate((impose_wc_at, impose_wHist_at))]
                # the corresponding values of width to be imposed in cells where width constraint is active
                wc_k = np.full((len(impose_wc_at) + len(impose_wHist_at),), mat_properties.wc, dtype=np.float64)
                wc_k[len(impose_wc_at):] = Fr_lstTmStp.wHist[to_solve_k[impose_wHist_at]]

                new_neg = np.setdiff1d(neg_k, neg)
                if len(new_neg) == 0:
                    active_contraint = False
                else:
                    # if sim_properties.frontAdvancing is not 'implicit':
                    #     log.warning('Changing front advancing scheme to implicit due to width going negative...')
                    #     sim_properties.frontAdvancing = 'implicit'
                    #     return np.nan, np.nan, (np.nan, np.nan)

                    # cumulatively add the cells with active width constraint
                    neg = np.hstack((neg_km1, new_neg))
                    new_wc = []
                    for i in new_neg:
                        new_wc.append(wc_k[np.where(neg_k == i)[0]][0])
                    wc_to_impose = np.hstack((wc_km1, np.asarray(new_wc)))
                    log.debug('Iterating on cells with active width constraint...')
            else:
                active_contraint = False


        pf = np.zeros((Fr_lstTmStp.mesh.NumberOfElts,), dtype=np.float64)
        # pressure evaluated by dot product of width and elasticity matrix
        if Boundary is not None:
            pf[to_solve_k] = np.dot(C[np.ix_(to_solve_k, EltCrack)], w[EltCrack]) +  mat_properties.SigmaO[to_solve_k] + Boundary.last_traction[to_solve_k]
        else:
            pf[to_solve_k] = np.dot(C[np.ix_(to_solve_k, EltCrack)], w[EltCrack]) +  mat_properties.SigmaO[to_solve_k]
        if sim_properties.solveDeltaP:
            pf[neg_km1] = Fr_lstTmStp.pFluid[neg_km1] + sol[len(to_solve_k):len(to_solve_k) + len(neg_km1)]
            pf[to_impose_k] = Fr_lstTmStp.pFluid[to_impose_k] + sol[len(to_solve_k) + len(neg_km1):]
        else:
            pf[neg_km1] = sol[len(to_solve_k):len(to_solve_k) + len(neg_km1)]
            pf[to_impose_k] = sol[len(to_solve_k) + len(neg_km1):]


        if perfNode_nonLinSys is not None:
            instrument_close(perfNode, perfNode_nonLinSys, None, len(sol), True, None, Fr_lstTmStp.time)
            perfNode.nonLinSolve_data.append(perfNode_nonLinSys)

        if len(neg) == len(to_solve):
            fully_closed = True

        return_data = [data_nonLinSolve, neg_km1, fully_closed]
        return w, pf, return_data


# -----------------------------------------------------------------------------------------------------------------------


def turbulence_check_tip(vel, Fr, fluid, return_ReyNumb=False):
    """
    This function calculate the Reynolds number at the cell edges and check if any to the edge between the ribbon cells
    and the tip cells are turbulent (i.e. the Reynolds number is greater than 2100).

    Arguments:
        vel (ndarray-float):            -- the array giving velocity of each edge of the cells in domain
        Fr (Fracture object):           -- the fracture object to be checked
        fluid (FluidProperties):        -- fluid properties object
        return_ReyNumb (boolean):       -- if True, Reynolds number at all cell edges will also be returned

    Returns:
        - Re (ndarray)     -- Reynolds number of all the cells in the domain; row-wise in the following order, 0--left,\
                              1--right, 2--bottom, 3--top.
        - boolean          -- True if any of the edge between the ribbon and tip cells is turbulent (i.e. Reynolds \
                               number is more than 2100).
    """
    # width at the adges by averaging
    wLftEdge = (Fr.w[Fr.EltRibbon] + Fr.w[Fr.mesh.NeiElements[Fr.EltRibbon, 0]]) / 2
    wRgtEdge = (Fr.w[Fr.EltRibbon] + Fr.w[Fr.mesh.NeiElements[Fr.EltRibbon, 1]]) / 2
    wBtmEdge = (Fr.w[Fr.EltRibbon] + Fr.w[Fr.mesh.NeiElements[Fr.EltRibbon, 2]]) / 2
    wTopEdge = (Fr.w[Fr.EltRibbon] + Fr.w[Fr.mesh.NeiElements[Fr.EltRibbon, 3]]) / 2

    Re = np.zeros((4, Fr.EltRibbon.size,), dtype=np.float64)
    Re[0, :] = 4 / 3 * fluid.density * wLftEdge * vel[0, Fr.EltRibbon] / fluid.viscosity
    Re[1, :] = 4 / 3 * fluid.density * wRgtEdge * vel[1, Fr.EltRibbon] / fluid.viscosity
    Re[2, :] = 4 / 3 * fluid.density * wBtmEdge * vel[2, Fr.EltRibbon] / fluid.viscosity
    Re[3, :] = 4 / 3 * fluid.density * wTopEdge * vel[3, Fr.EltRibbon] / fluid.viscosity

    ReNum_Ribbon = []
    # adding Reynolds number of the edges between the ribbon and tip cells to a list
    for i in range(0, Fr.EltRibbon.size):
        for j in range(0, 4):
            # if the current neighbor (j) of the ribbon cells is in the tip elements list
            if np.where(Fr.mesh.NeiElements[Fr.EltRibbon[i], j] == Fr.EltTip)[0].size > 0:
                ReNum_Ribbon = np.append(ReNum_Ribbon, Re[j, i])

    if return_ReyNumb:
        wLftEdge = (Fr.w[Fr.EltCrack] + Fr.w[Fr.mesh.NeiElements[Fr.EltCrack, 0]]) / 2
        wRgtEdge = (Fr.w[Fr.EltCrack] + Fr.w[Fr.mesh.NeiElements[Fr.EltCrack, 1]]) / 2
        wBtmEdge = (Fr.w[Fr.EltCrack] + Fr.w[Fr.mesh.NeiElements[Fr.EltCrack, 2]]) / 2
        wTopEdge = (Fr.w[Fr.EltCrack] + Fr.w[Fr.mesh.NeiElements[Fr.EltCrack, 3]]) / 2

        Re = np.zeros((4, Fr.mesh.NumberOfElts,), dtype=np.float64)
        Re[0, Fr.EltCrack] = 4 / 3 * fluid.density * wLftEdge * vel[0, Fr.EltCrack] / fluid.viscosity
        Re[1, Fr.EltCrack] = 4 / 3 * fluid.density * wRgtEdge * vel[1, Fr.EltCrack] / fluid.viscosity
        Re[2, Fr.EltCrack] = 4 / 3 * fluid.density * wBtmEdge * vel[2, Fr.EltCrack] / fluid.viscosity
        Re[3, Fr.EltCrack] = 4 / 3 * fluid.density * wTopEdge * vel[3, Fr.EltCrack] / fluid.viscosity

        return Re, (ReNum_Ribbon > 2100.).any()
    else:
        return (ReNum_Ribbon > 2100.).any()


# -----------------------------------------------------------------------------------------------------------------------


def time_step_explicit_front(Fr_lstTmStp, C, Boundary, timeStep, Qin, mat_properties, fluid_properties, sim_properties,
                             perfNode=None):
    """
    This function advances the fracture front in an explicit manner by propagating it with the velocity from the last
    time step (see Zia and Lecampion 2019 for details).

    Args:
        Fr_lstTmStp (Fracture):                 -- fracture object from the last time step.
        C (ndarray):                            -- the elasticity matrix.
        timeStep (float):                       -- time step.
        Qin (ndarray):                          -- current injection rate.
        mat_properties (MaterialProperties):    -- material properties.
        fluid_properties (FluidProperties ):    -- fluid properties.
        sim_properties (SimulationProperties):  -- simulation parameters.
        perfNode (IterationProperties):         -- a performance node to store performance data.

    Returns:
        - exitstatus (int)  possible values are

            | 0       -- not propagated
            | 1       -- iteration successful
            | 2       -- evaluated level set is not valid
            | 3       -- front is not tracked correctly
            | 4       -- evaluated tip volume is not valid
            | 5       -- solution of elastohydrodynamic solver is not valid
            | 6       -- did not converge after max iterations
            | 7       -- tip inversion not successful
            | 8       -- ribbon element not found in the enclosure of a tip cell
            | 9       -- filling fraction not correct
            | 10      -- toughness iteration did not converge
            | 11      -- projection could not be found
            | 12      -- reached end of grid
            | 13      -- leak off can't be evaluated
            | 14      -- fracture fully closed
            | 15      -- iterations on front will not converge (continuous front)
            | 16      -- max number of cells achieved. Reducing the number of cells
            | 17      -- you advanced more than two cells in a row. Repeating with a smaller time step
            | 18      -- the max abs increment in fracture opening is smaller than a given threshold despite a positive injection rate. Try larger time step
        - Fracture:            fracture after advancing time step.

    """
    log = logging.getLogger('PyFrac.time_step_explicit_front')
<<<<<<< HEAD
    sgndDist_k = 1e50 * np.ones((Fr_lstTmStp.mesh.NumberOfElts,), float)  # Initializing the cells with maximum
                                                                          # float value. (algorithm requires inf)
    sgndDist_k[Fr_lstTmStp.EltChannel] = 0  # for cells inside the fracture

    sgndDist_k[Fr_lstTmStp.EltTip] = Fr_lstTmStp.sgndDist[Fr_lstTmStp.EltTip] - (timeStep *
                                                                                 Fr_lstTmStp.v)
    current_prefactor = sim_properties.get_time_step_prefactor(Fr_lstTmStp.time + timeStep)
    cell_diag = (Fr_lstTmStp.mesh.hx ** 2 + Fr_lstTmStp.mesh.hy ** 2) ** 0.5
    expected_range = max(current_prefactor * 22.66 * cell_diag, 1.5 * cell_diag) # expected range of possible propagation
    front_region = np.where(abs(Fr_lstTmStp.sgndDist) < expected_range)[0]
    #front_region = np.arange(Fr_lstTmStp.mesh.NumberOfElts)
    # the search region outwards from the front position at last time step
    pstv_region = np.where(Fr_lstTmStp.sgndDist[front_region] >= -(Fr_lstTmStp.mesh.hx ** 2 +
                                                                   Fr_lstTmStp.mesh.hy ** 2) ** 0.5)[0]
    # the search region inwards from the front position at last time step
    ngtv_region = np.where(Fr_lstTmStp.sgndDist[front_region] < 0)[0]

    # SOLVE EIKONAL eq via Fast Marching Method starting to get the distance from tip for each cell.
    SolveFMM(sgndDist_k,
             Fr_lstTmStp.EltTip,
             Fr_lstTmStp.EltCrack,
             Fr_lstTmStp.mesh,
             front_region[pstv_region],
             front_region[ngtv_region])
=======
>>>>>>> f3d70fd0

    ## -- The following part is to only calculate the level set in a narrow band -- ##
    # Note: for now we calculate the level set everywhere with same or better performance than in the band rendering
    #       the code more stable
    # front_region = get_front_region(Fr_lstTmStp.mesh, Fr_lstTmStp.EltRibbon, sgndDist_k[Fr_lstTmStp.EltRibbon])
    #
    # # the search region outwards from the front position at last time step
    # pstv_region = np.where(Fr_lstTmStp.sgndDist[front_region] >= -(Fr_lstTmStp.mesh.hx ** 2 +
    #                                                                Fr_lstTmStp.mesh.hy ** 2) ** 0.5)[0]
    # # the search region inwards from the front position at last time step
    # ngtv_region = np.where(Fr_lstTmStp.sgndDist[front_region] < 0)[0]
    ## -- End of possible acceleration of the code -- ##

    # Creating a fmm structure to solve the level set
    fmmStruct = fmm(Fr_lstTmStp.mesh)

    # We define the tip elements as the known elements and solve from there inwards (inside the fracture). To do so,
    # we need a sign change on the level set (positive inside)
    fmmStruct.solveFMM((-(Fr_lstTmStp.sgndDist[Fr_lstTmStp.EltTip] - (timeStep * Fr_lstTmStp.v)), Fr_lstTmStp.EltTip),
                    np.hstack((Fr_lstTmStp.EltChannel, Fr_lstTmStp.EltTip)), Fr_lstTmStp.mesh)

    # We define the tip elements as the known elements and solve from there outwards to the domain boundary.
    toEval = np.setdiff1d(np.arange(Fr_lstTmStp.mesh.NumberOfElts), Fr_lstTmStp.EltChannel)
    fmmStruct.solveFMM((Fr_lstTmStp.sgndDist[Fr_lstTmStp.EltTip] - (timeStep * Fr_lstTmStp.v), Fr_lstTmStp.EltTip),
                       toEval, Fr_lstTmStp.mesh)

    # The solution stored in the object is the calculated level set. we need however to change the sign as to have
    # negative inside and positive outside.
    sgndDist_k = -fmmStruct.LS
    sgndDist_k[toEval] = -sgndDist_k[toEval]

    # We define a front region and a pstv_region needed to construct the front.
    front_region = np.arange(Fr_lstTmStp.mesh.NumberOfElts)
    pstv_region = np.where(sgndDist_k[front_region] >=
                           - (Fr_lstTmStp.mesh.hx ** 2 + Fr_lstTmStp.mesh.hy ** 2) ** 0.5)[0]

    # Gets the new tip elements, along with the length and angle of the perpendiculars drawn on front (also containing
    # the elements which are fully filled after the front is moved outward)
    if sim_properties.projMethod == 'ILSA_orig':
        EltsTipNew, l_k, alpha_k, CellStatus = reconstruct_front(sgndDist_k,
                                                                 front_region,
                                                                 Fr_lstTmStp.EltChannel,
                                                                 Fr_lstTmStp.mesh)
    elif sim_properties.projMethod == 'LS_grad':
        EltsTipNew, l_k, alpha_k, CellStatus = reconstruct_front_LS_gradient(sgndDist_k,
                                                                             front_region,
                                                                             Fr_lstTmStp.EltChannel,
                                                                             Fr_lstTmStp.mesh)

    elif sim_properties.projMethod == 'LS_continousfront':
        correct_size_of_pstv_region = [False, False, False]
        recomp_LS_4fullyTravCellsAfterCoalescence_OR_RemovingPtsOnCommonEdge = False
        while not correct_size_of_pstv_region[0]:
            EltsTipNew, \
            listofTIPcellsONLY, \
            l_k, \
            alpha_k, \
            CellStatus, \
            newRibbon, \
            zrVertx_k_with_fully_traversed, \
            zrVertx_k_without_fully_traversed, \
            correct_size_of_pstv_region,\
            sgndDist_k_temp, Ffront,number_of_fronts, fronts_dictionary = reconstruct_front_continuous(sgndDist_k,
                                                                          front_region[pstv_region],
                                                                          Fr_lstTmStp.EltRibbon,
                                                                          Fr_lstTmStp.EltChannel,
                                                                          Fr_lstTmStp.mesh,
                                                                          recomp_LS_4fullyTravCellsAfterCoalescence_OR_RemovingPtsOnCommonEdge,
                                                                          lstTmStp_EltCrack0=Fr_lstTmStp.fronts_dictionary['crackcells_0'], oldfront=Fr_lstTmStp.Ffront)
            if correct_size_of_pstv_region[2]:
                exitstatus = 7 # You are here because the level set has negative values until the end of the mesh
                               # or because a fictitius cell has intersected the mesh.frontlist
                return exitstatus, None

            if correct_size_of_pstv_region[1]:
                Fr_kplus1 = copy.deepcopy(Fr_lstTmStp)
                Fr_kplus1.EltTipBefore = Fr_lstTmStp.EltTip
                Fr_kplus1.EltTip = EltsTipNew  # !!! EltsTipNew are the intersection between the fictitius cells and the frontlist as tip in order to decide the direction of remeshing
                # (in case of anisotropic remeshing)
                exitstatus = 12 # You are here because the level set has negative values until the end of the mesh
                                # or because a fictitius cell has intersected the mesh.frontlist
                return exitstatus, Fr_kplus1


            if not correct_size_of_pstv_region[0]:
                # Expand the
                # - front region by 1 cell tickness
                # - pstv_region by 1 cell tickness
                # - ngtv_region by 1 cell tickness

                ## -- The following part is to only calculate the level set in a narrow band -- ##
                # Note: for now we calculate the level set everywhere with same or better performance than in the band
                #       rendering the code more stable. We only get here if the region defined to solve for was not big
                #       enough. As long as we calculate it everywhere we thus never get here. This is if we start again
                #       using a narrow band.
                #
                # # Extend the front region with the neighbours (by one cell)
                # front_region = np.unique(np.ndarray.flatten(Fr_lstTmStp.mesh.NeiElements[front_region]))
                #
                # # the search region outwards from the front position at last time step
                # pstv_region = np.where(Fr_lstTmStp.sgndDist[front_region] >= -(Fr_lstTmStp.mesh.hx ** 2 +
                #                                                                Fr_lstTmStp.mesh.hy ** 2) ** 0.5)[0]
                # # the search region inwards from the front position at last time step
                # ngtv_region = np.where(Fr_lstTmStp.sgndDist[front_region] < 0)[0]
                ## -- End of possible acceleration of the code -- ##

                # Creating a fmm structure to solve the level set
                fmmStruct = fmm(Fr_lstTmStp.mesh)

                # We define the tip elements as the known elements and solve from there inwards (inside the fracture).
                # To do so, we need a sign change on the level set (positive inside)
                fmmStruct.solveFMM(
                    (-(Fr_lstTmStp.sgndDist[Fr_lstTmStp.EltTip] - (timeStep * Fr_lstTmStp.v)), Fr_lstTmStp.EltTip),
                    np.hstack((Fr_lstTmStp.EltChannel, Fr_lstTmStp.EltTip)), Fr_lstTmStp.mesh)

                # We define the tip elements as the known elements and solve from there outwards to the domain boundary.
                toEval = np.setdiff1d(np.arange(Fr_lstTmStp.mesh.NumberOfElts), Fr_lstTmStp.EltChannel)
                fmmStruct.solveFMM(
                    (Fr_lstTmStp.sgndDist[Fr_lstTmStp.EltTip] - (timeStep * Fr_lstTmStp.v), Fr_lstTmStp.EltTip),
                    toEval, Fr_lstTmStp.mesh)

                # The solution stored in the object is the calculated level set. we need however to change the sign as to have
                # negative inside and positive outside.
                sgndDist_k = -fmmStruct.LS
                sgndDist_k[toEval] = -sgndDist_k[toEval]

                # We define a front region and a pstv_region needed to construct the front.
                front_region = np.arange(Fr_lstTmStp.mesh.NumberOfElts)
                pstv_region = np.where(sgndDist_k[front_region] >=
                                       - (Fr_lstTmStp.mesh.hx ** 2 + Fr_lstTmStp.mesh.hy ** 2) ** 0.5)[0]

        sgndDist_k = sgndDist_k_temp
        del correct_size_of_pstv_region
    else:
        raise SystemExit("projection method not supported")

    if not np.in1d(EltsTipNew, front_region).any():
        raise SystemExit("The tip elements are not in the band. Increase the size of the band for FMM to evaluate"
                         " level set.")

    # If the angle and length of the perpendicular are not correct
    nan = np.logical_or(np.isnan(alpha_k), np.isnan(l_k))
    if nan.any() or (l_k < 0).any() or (alpha_k < 0).any() or (alpha_k > np.pi / 2).any():
        exitstatus = 3
        return exitstatus, None

    # check if any of the tip cells has a neighbor outside the grid, i.e. fracture has reached the end of the grid.
    if len(np.intersect1d(Fr_lstTmStp.mesh.Frontlist, EltsTipNew)) > 0:
        Fr_lstTmStp.EltTipBefore = Fr_lstTmStp.EltTip
        Fr_lstTmStp.EltTip = EltsTipNew
        exitstatus = 12
        return exitstatus, Fr_lstTmStp

    # generate the InCrack array for the current front position
    InCrack_k = np.zeros((Fr_lstTmStp.mesh.NumberOfElts,), dtype=np.int8)
    InCrack_k[Fr_lstTmStp.EltChannel] = 1
    InCrack_k[EltsTipNew] = 1

    if len(InCrack_k[np.where(InCrack_k == 1)]) > sim_properties.maxElementIn and \
            sim_properties.meshReductionPossible:
        exitstatus = 16
        return exitstatus, Fr_lstTmStp

    # Calculate filling fraction of the tip cells for the current fracture position
    FillFrac_k = Integral_over_cell(EltsTipNew,
                                    alpha_k,
                                    l_k,
                                    Fr_lstTmStp.mesh,
                                    'A',
                                    projMethod=sim_properties.projMethod) / Fr_lstTmStp.mesh.EltArea

    # todo !!! Hack: This check rounds the filling fraction to 1 if it is not bigger than 1 + 1e-4 (up to 4 figures)
    FillFrac_k[np.logical_and(FillFrac_k > 1.0, FillFrac_k < 1.0 + 1e-4)] = 1.0

    # if filling fraction is below zero or above 1+1e-6
    if (FillFrac_k > 1.0).any() or (FillFrac_k < 0.0 - np.finfo(float).eps).any():
        exitstatus = 9
        return exitstatus, None

    if sim_properties.projMethod != 'LS_continousfront':
        # todo: some of the list are redundant to calculate on each iteration
        # Evaluate the element lists for the trial fracture front
        # new tip elements contain only the partially filled elements
        (EltChannel_k,
         EltTip_k,
         EltCrack_k,
         EltRibbon_k,
         zrVertx_k,
         CellStatus_k,
         fully_traversed_k) = UpdateLists(Fr_lstTmStp.EltChannel,
                                     EltsTipNew,
                                     FillFrac_k,
                                     sgndDist_k,
                                     Fr_lstTmStp.mesh)

    elif sim_properties.projMethod == 'LS_continousfront':
        # new tip elements contain only the partially filled elements
        zrVertx_k = zrVertx_k_without_fully_traversed
        (EltChannel_k,
         EltTip_k,
         EltCrack_k,
         EltRibbon_k,
         CellStatus_k,
         fully_traversed_k) = UpdateListsFromContinuousFrontRec(newRibbon,
                                                           sgndDist_k,
                                                           Fr_lstTmStp.EltChannel,
                                                           EltsTipNew,
                                                           listofTIPcellsONLY,
                                                           Fr_lstTmStp.mesh)
        if np.isnan(EltChannel_k).any():
            exitstatus = 3
            return exitstatus, None

    # EletsTipNew may contain fully filled elements also. Identifying only the partially filled elements
    partlyFilledTip = np.arange(EltsTipNew.shape[0])[np.in1d(EltsTipNew, EltTip_k)]

    log.debug('Solving the EHL system with the new trial footprint')

    if sim_properties.projMethod != 'LS_continousfront':
    # Calculating Carter's coefficient at tip to be used to calculate the volume integral in the tip cells
        zrVrtx_newTip = find_zero_vertex(EltsTipNew, sgndDist_k, Fr_lstTmStp.mesh)
    else: zrVrtx_newTip = zrVertx_k_with_fully_traversed.transpose()
    # finding ribbon cells corresponding to tip cells
    corr_ribbon = find_corresponding_ribbon_cell(EltsTipNew,
                                                 alpha_k,
                                                 zrVrtx_newTip,
                                                 Fr_lstTmStp.mesh)
    Cprime_tip = mat_properties.Cprime[corr_ribbon]

    if sim_properties.paramFromTip or mat_properties.anisotropic_K1c:
        Kprime_tip = (32 / np.pi) ** 0.5 * get_toughness_from_zeroVertex(EltsTipNew,
                                                                         Fr_lstTmStp.mesh,
                                                                         mat_properties,
                                                                         alpha_k,
                                                                         l_k,
                                                                         zrVrtx_newTip)
    else:
        Kprime_tip = mat_properties.Kprime[corr_ribbon]

    if mat_properties.TI_elasticity:
        Eprime_tip = TI_plain_strain_modulus(alpha_k,
                                             mat_properties.Cij)
    else:
        Eprime_tip = np.full((EltsTipNew.size,), mat_properties.Eprime, dtype=np.float64)

    # the velocity of the front for the current front position
    # todo: not accurate on the first iteration. needed to be checked
    Vel_k = -(sgndDist_k[EltsTipNew] - Fr_lstTmStp.sgndDist[EltsTipNew]) / timeStep

    if perfNode is not None:
        perfNode_tipWidth = instrument_start('tip width', perfNode)
        # todo close tip width instrumentation

    # stagnant tip cells i.e. the tip cells whose distance from front has not changed.
    stagnant = (-(sgndDist_k[EltsTipNew] - Fr_lstTmStp.sgndDist[EltsTipNew])
                 / (Fr_lstTmStp.mesh.hx**2 + Fr_lstTmStp.mesh.hy**2)**0.5 < sim_properties.toleranceVStagnant)
    # we need to remove it:
    # if stagnant.any() and not ((sim_properties.get_tipAsymptote() == 'U') or (sim_properties.get_tipAsymptote() == 'U1')):
    #     log.warning("Stagnant front is only supported with universal tip asymptote. Continuing...")
    #     stagnant = np.full((EltsTipNew.size,), False, dtype=bool)

    if stagnant.any():
        # if any tip cell with stagnant front calculate stress intensity factor for stagnant cells
        KIPrime = StressIntensityFactor(Fr_lstTmStp.w,
                                        sgndDist_k,
                                        EltsTipNew,
                                        EltRibbon_k,
                                        stagnant,
                                        Fr_lstTmStp.mesh,
                                        Eprime_tip)

        # todo: Find the right cause of failure
        # if the stress Intensity factor cannot be found. The most common reason is wiggles in the front resulting
        # in isolated tip cells.
        if np.isnan(KIPrime).any():
            exitstatus = 8
            return exitstatus, None

        # Calculate average width in the tip cells by integrating tip asymptote. Width of stagnant cells are calculated
        # using the stress intensity factor (see Dontsov and Peirce, JFM RAPIDS, 2017)

        wTip = Integral_over_cell(EltsTipNew,
                                  alpha_k,
                                  l_k,
                                  Fr_lstTmStp.mesh,
                                  sim_properties.get_tipAsymptote(),
                                  frac=Fr_lstTmStp,
                                  mat_prop=mat_properties,
                                  fluid_prop=fluid_properties,
                                  Vel=Vel_k,
                                  stagnant=stagnant,
                                  KIPrime=KIPrime,
                                  Eprime=Eprime_tip,
                                  Cprime=Cprime_tip) / Fr_lstTmStp.mesh.EltArea
    else:
        # Calculate average width in the tip cells by integrating tip asymptote
        wTip = Integral_over_cell(EltsTipNew,
                                  alpha_k,
                                  l_k,
                                  Fr_lstTmStp.mesh,
                                  sim_properties.get_tipAsymptote(),
                                  frac=Fr_lstTmStp,
                                  mat_prop=mat_properties,
                                  fluid_prop=fluid_properties,
                                  Vel=Vel_k,
                                  Kprime=Kprime_tip,
                                  Eprime=Eprime_tip,
                                  Cprime=Cprime_tip,
                                  stagnant=stagnant) / Fr_lstTmStp.mesh.EltArea

    # check if the tip volume has gone into negative
    smallNgtvWTip = np.where(np.logical_and(wTip < 0, wTip > -1e-4 * np.mean(wTip)))
    if np.asarray(smallNgtvWTip).size > 0:
        wTip[smallNgtvWTip] = abs(wTip[smallNgtvWTip])

    if (wTip < 0).any() or sum(wTip) == 0.:
        exitstatus = 4
        return exitstatus, None

    if perfNode is not None:
        pass
        # todo close tip width instrumentation

    LkOff = np.zeros((len(CellStatus),), dtype=np.float64)
    if sum(mat_properties.Cprime[EltsTipNew]) > 0:
        # Calculate leak-off term for the tip cell
        LkOff[EltsTipNew] = 2 * mat_properties.Cprime[EltsTipNew] * Integral_over_cell(EltsTipNew,
                                                                                       alpha_k,
                                                                                       l_k,
                                                                                       Fr_lstTmStp.mesh,
                                                                                       'Lk',
                                                                                       mat_prop=mat_properties,
                                                                                       frac=Fr_lstTmStp,
                                                                                       Vel=Vel_k,
                                                                                       dt=timeStep,
                                                                                       arrival_t=
                                                                                       Fr_lstTmStp.TarrvlZrVrtx[
                                                                                           EltsTipNew])
        if np.isnan(LkOff[EltsTipNew]).any():
            exitstatus = 13
            return exitstatus, None

    if sum(mat_properties.Cprime[Fr_lstTmStp.EltChannel]) > 0:
        t_since_arrival = Fr_lstTmStp.time - Fr_lstTmStp.Tarrival[Fr_lstTmStp.EltChannel]
        t_since_arrival[t_since_arrival < 0.] = 0.
        LkOff[Fr_lstTmStp.EltChannel] = 2 * mat_properties.Cprime[Fr_lstTmStp.EltChannel] * ((t_since_arrival
                                                                                              + timeStep) ** 0.5 - t_since_arrival ** 0.5) * Fr_lstTmStp.mesh.EltArea
        if np.isnan(LkOff[Fr_lstTmStp.EltChannel]).any():
            exitstatus = 13
            return exitstatus, None

        if stagnant.any():
            LkOff[EltsTipNew[stagnant]] = leak_off_stagnant_tip(EltsTipNew[stagnant],
                                                                l_k[stagnant],
                                                                alpha_k[stagnant],
                                                                Fr_lstTmStp.TarrvlZrVrtx[EltsTipNew[stagnant]],
                                                                Fr_lstTmStp.time + timeStep,
                                                                mat_properties.Cprime,
                                                                timeStep,
                                                                Fr_lstTmStp.mesh)

    # set leak off to zero if pressure below pore pressure
    LkOff[Fr_lstTmStp.pFluid <= mat_properties.porePressure] = 0.
    if sim_properties.doublefracture and fronts_dictionary['number_of_fronts'] == 2:
        doublefracturedictionary = {"number_of_fronts": fronts_dictionary['number_of_fronts'],
                                    "crackcells_0": fronts_dictionary['crackcells_0'],
                                    "crackcells_1": fronts_dictionary['crackcells_1'],
                                    "TIPcellsANDfullytrav_0": fronts_dictionary['TIPcellsANDfullytrav_0'],
                                    "TIPcellsANDfullytrav_1": fronts_dictionary['TIPcellsANDfullytrav_1']}
    elif sim_properties.projMethod != 'LS_continousfront':
        doublefracturedictionary = {"number_of_fronts": 1}
    else:
         doublefracturedictionary = {"number_of_fronts":fronts_dictionary['number_of_fronts']}
    w_n_plus1, pf_n_plus1, data = solve_width_pressure(Fr_lstTmStp,
                                                       sim_properties,
                                                       fluid_properties,
                                                       mat_properties,
                                                       EltsTipNew,
                                                       partlyFilledTip,
                                                       C,
                                                       Boundary,
                                                       FillFrac_k,
                                                       EltCrack_k,
                                                       InCrack_k,
                                                       LkOff,
                                                       wTip,
                                                       timeStep,
                                                       Qin,
                                                       perfNode,
                                                       Vel_k,
                                                       corr_ribbon,
                                                       doublefracturedictionary = doublefracturedictionary)

    # check if the new width is valid
    if np.isnan(w_n_plus1).any():
        exitstatus = 5
        return exitstatus, None

    if data[0] != None: #todo: Check why we need this if condition in the case of volume control
        fluidVel = data[0][0]
    # setting arrival time for fully traversed tip elements (new channel elements)
    Tarrival_k = np.copy(Fr_lstTmStp.Tarrival)
    max_Tarrival = np.nanmax(Tarrival_k)
    nc = np.setdiff1d(EltChannel_k, Fr_lstTmStp.EltChannel)
    new_channel = np.array([], dtype=int)
    for i in nc:
        new_channel = np.append(new_channel, np.where(EltsTipNew == i)[0])
    if np.any(Vel_k[new_channel]==0):
        log.debug("why we have zeros?")
    t_enter = Fr_lstTmStp.time + timeStep - l_k[new_channel] / Vel_k[new_channel]
    max_l = Fr_lstTmStp.mesh.hx * np.cos(alpha_k[new_channel]) + Fr_lstTmStp.mesh.hy * np.sin(alpha_k[new_channel])
    t_leave = Fr_lstTmStp.time + timeStep - (l_k[new_channel] - max_l) / Vel_k[new_channel]
    Tarrival_k[EltsTipNew[new_channel]] = (t_enter + t_leave) / 2
    to_correct = np.where(Tarrival_k[EltsTipNew[new_channel]] < max_Tarrival)[0]
    Tarrival_k[EltsTipNew[new_channel[to_correct]]] = max_Tarrival

    # the fracture to be returned for k plus 1 iteration
    Fr_kplus1 = copy.deepcopy(Fr_lstTmStp)
    Fr_kplus1.w = w_n_plus1
    Fr_kplus1.pFluid = pf_n_plus1
    Fr_kplus1.pNet = np.zeros((Fr_kplus1.mesh.NumberOfElts,))
    if Boundary is not None:
        Fr_kplus1.boundEffTraction = Boundary.last_traction
        Fr_kplus1.pNet[EltCrack_k] = pf_n_plus1[EltCrack_k] - mat_properties.SigmaO[EltCrack_k] - Fr_kplus1.boundEffTraction[EltCrack_k]
    else:
        Fr_kplus1.pNet[EltCrack_k] = pf_n_plus1[EltCrack_k] - mat_properties.SigmaO[EltCrack_k]
    Fr_kplus1.time += timeStep
    Fr_kplus1.closed = data[1]
    Fr_kplus1.FillF = FillFrac_k[partlyFilledTip]
    Fr_kplus1.fully_traversed = fully_traversed_k
    Fr_kplus1.EltChannel = EltChannel_k
    Fr_kplus1.EltTip = EltTip_k
    Fr_kplus1.EltCrack = EltCrack_k
    Fr_kplus1.EltRibbon = EltRibbon_k
    Fr_kplus1.ZeroVertex = zrVertx_k
    Fr_kplus1.alpha = alpha_k[partlyFilledTip]
    Fr_kplus1.l = l_k[partlyFilledTip]
    Fr_kplus1.InCrack = InCrack_k
    if sim_properties.projMethod != 'LS_continousfront':
        Fr_kplus1.process_fracture_front()
    else :
        Fr_kplus1.fronts_dictionary = fronts_dictionary
        Fr_kplus1.Ffront = Ffront
        Fr_kplus1.number_of_fronts = number_of_fronts
        if sim_properties.saveToDisk and sim_properties.saveStatisticsPostCoalescence and Fr_lstTmStp.number_of_fronts != Fr_kplus1.number_of_fronts:
            myJsonName = sim_properties.set_outputFolder+"_mesh_study.json"
            append_to_json_file(myJsonName, Fr_kplus1.mesh.nx, 'append2keyAND2list', key='nx')
            append_to_json_file(myJsonName, Fr_kplus1.mesh.ny, 'append2keyAND2list', key='ny')
            append_to_json_file(myJsonName, Fr_kplus1.mesh.hx, 'append2keyAND2list', key='hx')
            append_to_json_file(myJsonName, Fr_kplus1.mesh.hy, 'append2keyAND2list', key='hy')
            append_to_json_file(myJsonName, Fr_kplus1.EltCrack.size, 'append2keyAND2list', key='elements_in_crack')
            append_to_json_file(myJsonName, Fr_kplus1.EltTip.size, 'append2keyAND2list', key='elements_in_tip')
            append_to_json_file(myJsonName, Fr_kplus1.time, 'append2keyAND2list', key='coalescence_time')
    Fr_kplus1.FractureVolume = np.sum(Fr_kplus1.w) * Fr_kplus1.mesh.EltArea
    Fr_kplus1.Tarrival = Tarrival_k
    Fr_kplus1.wHist = np.maximum(Fr_kplus1.w, Fr_lstTmStp.wHist)
    if data[0] != None: #todo: Check why we need  this if condition in the case of volume control
        Fr_kplus1.effVisc = data[0][1]
        Fr_kplus1.yieldRatio = data[0][2]


    log.debug("Solved...")
    log.debug("Finding velocity of front...")

    itr = 0
    # toughness iteration loop
    while itr < sim_properties.maxProjItrs:
        if sim_properties.paramFromTip or mat_properties.anisotropic_K1c or mat_properties.TI_elasticity:
            if sim_properties.projMethod == 'ILSA_orig':
                projection_method = projection_from_ribbon
                second_arg = Fr_lstTmStp.EltChannel
            elif sim_properties.projMethod == 'LS_grad':
                projection_method = projection_from_ribbon_LS_gradient_at_tip
                second_arg = Fr_lstTmStp.EltChannel #this is inefficient, the band region should be given instead (look at the implicit case)
            elif sim_properties.projMethod == 'LS_continousfront':
                projection_method = projection_from_ribbon_LS_gradient_at_tip
                second_arg = Fr_lstTmStp.EltChannel #this is inefficient, the band region should be given instead (look at the implicit case)

            if itr == 0 :
                # first iteration
                alpha_ribbon_k = projection_method(Fr_lstTmStp.EltRibbon,
                                                   second_arg,
                                                   Fr_lstTmStp.mesh,
                                                   sgndDist_k)
                alpha_ribbon_km1 = np.zeros(Fr_lstTmStp.EltRibbon.size, )
            else:
                alpha_ribbon_k = 0.25 * alpha_ribbon_k + 0.75 * projection_method(Fr_lstTmStp.EltRibbon,
                                                                                second_arg,
                                                                                Fr_lstTmStp.mesh,
                                                                                sgndDist_k)
            if np.isnan(alpha_ribbon_k).any():
                exitstatus = 11
                return exitstatus, None

        if sim_properties.paramFromTip or mat_properties.anisotropic_K1c:

            Kprime_k = get_toughness_from_cellCenter(alpha_ribbon_k,
                                                     sgndDist_k,
                                                     Fr_lstTmStp.EltRibbon,
                                                     mat_properties,
                                                     Fr_lstTmStp.mesh) * (32 / np.pi) ** 0.5

            if np.isnan(Kprime_k).any():
                exitstatus = 11
                return exitstatus, None
        else:
            Kprime_k = None

        if mat_properties.TI_elasticity:
            Eprime_k = TI_plain_strain_modulus(alpha_ribbon_k,
                                               mat_properties.Cij)
            if np.isnan(Eprime_k).any():
                exitstatus = 11
                return exitstatus, None
        else:
            Eprime_k = None

        # Initialization of the signed distance in the ribbon element - by inverting the tip asymptotics
        sgndDist_k = 1e50 * np.ones((Fr_lstTmStp.mesh.NumberOfElts,), float)  # Initializing the cells with extremely
        # large float value. (algorithm requires inf)

        perfNode_tipInv = instrument_start('tip inversion', perfNode)

        sgndDist_k[Fr_lstTmStp.EltRibbon] = - TipAsymInversion(Fr_kplus1.w,
                                                               Fr_lstTmStp,
                                                               mat_properties,
                                                               fluid_properties,
                                                               sim_properties,
                                                               timeStep,
                                                               Kprime_k=Kprime_k,
                                                               Eprime_k=Eprime_k)

        status, fail_cause = True, None
        # if tip inversion returns nan
        if np.isnan(sgndDist_k[Fr_lstTmStp.EltRibbon]).any():
            status = False
            fail_cause = 'tip inversion failed'
            exitstatus = 7

        if perfNode_tipInv is not None:
            instrument_close(perfNode, perfNode_tipInv, None, len(Fr_lstTmStp.EltRibbon),
                             status, fail_cause, Fr_lstTmStp.time)
            perfNode.tipInv_data.append(perfNode_tipInv)

        if not status:
            return exitstatus, None

        # Define the level set in the ribbon elements as not to allow the fracture to reced.
        sgndDist_k[Fr_lstTmStp.EltRibbon] = np.minimum(sgndDist_k[Fr_lstTmStp.EltRibbon],
                                                       Fr_lstTmStp.sgndDist[Fr_lstTmStp.EltRibbon])

<<<<<<< HEAD
        # region expected to have the front after propagation. The signed distance of the cells only in this region will
        # evaluated with the fast marching method to avoid unnecessary computation cost
        current_prefactor = sim_properties.get_time_step_prefactor(Fr_lstTmStp.time + timeStep)
        front_region = np.where(abs(Fr_lstTmStp.sgndDist) < current_prefactor * 22.66 * Fr_lstTmStp.mesh.cellDiag)[0]
        #front_region = np.arange(Fr_lstTmStp.mesh.NumberOfElts)

        if not np.in1d(Fr_kplus1.EltTip, front_region).any():
            raise SystemExit("The tip elements are not in the band. Increase the size of the band for FMM to evaluate"
                             " level set.")
        # the search region outwards from the front position at last time step
        pstv_region = np.where(Fr_lstTmStp.sgndDist[front_region] >= -(Fr_lstTmStp.mesh.hx ** 2 +
                                                                       Fr_lstTmStp.mesh.hy ** 2) ** 0.5)[0]
        # the search region inwards from the front position at last time step
        ngtv_region = np.where(Fr_lstTmStp.sgndDist[front_region] < 0)[0]

        # SOLVE EIKONAL eq via Fast Marching Method starting to get the distance from tip for each cell.
        SolveFMM(sgndDist_k,
                 Fr_lstTmStp.EltRibbon,
                 Fr_lstTmStp.EltChannel,
                 Fr_lstTmStp.mesh,
                 front_region[pstv_region],
                 front_region[ngtv_region])
=======
        ## -- The following part is to only calculate the level set in a narrow band -- ##
        # Note: for now we calculate the level set everywhere with same or better performance than in the band rendering
        #       the code more stable
        # front_region = get_front_region(Fr_lstTmStp.mesh, Fr_lstTmStp.EltRibbon, sgndDist_k[Fr_lstTmStp.EltRibbon])
        #
        # # the search region outwards from the front position at last time step
        # pstv_region = np.where(Fr_lstTmStp.sgndDist[front_region] >= -(Fr_lstTmStp.mesh.hx ** 2 +
        #                                                                Fr_lstTmStp.mesh.hy ** 2) ** 0.5)[0]
        # # the search region inwards from the front position at last time step
        # ngtv_region = np.where(Fr_lstTmStp.sgndDist[front_region] < 0)[0]
        ## -- End of possible acceleration of the code -- ##

        # Creating a fmm structure to solve the level set
        fmmStruct = fmm(Fr_lstTmStp.mesh)

        # We define the ribbon elements as the known elements and solve from there outwards to the domain boundary.
        toEval = np.setdiff1d(np.arange(Fr_lstTmStp.mesh.NumberOfElts), Fr_lstTmStp.EltChannel)
        fmmStruct.solveFMM((sgndDist_k[Fr_lstTmStp.EltRibbon], Fr_lstTmStp.EltRibbon), toEval, Fr_lstTmStp.mesh)

        # We define the ribbon elements as the known elements and solve from there inwards (inside the fracture).
        # To do so, we need a sign change on the level set (positive inside)
        fmmStruct.solveFMM((-sgndDist_k[Fr_lstTmStp.EltRibbon], Fr_lstTmStp.EltRibbon), Fr_lstTmStp.EltChannel,
                           Fr_lstTmStp.mesh)

        # The solution stored in the object is the calculated level set. we need however to change the sign as to have
        # negative inside and positive outside.
        sgndDist_k = fmmStruct.LS
        sgndDist_k[Fr_lstTmStp.EltChannel] = -sgndDist_k[Fr_lstTmStp.EltChannel]
>>>>>>> f3d70fd0

        # do it only once if not anisotropic
        if not (sim_properties.paramFromTip or mat_properties.anisotropic_K1c
                or mat_properties.TI_elasticity) or sim_properties.explicitProjection:
            break

        norm = np.linalg.norm(abs(alpha_ribbon_k - alpha_ribbon_km1) / np.pi * 2)
        if norm < sim_properties.toleranceProjection:
            log.debug("Projection iteration converged after " + repr(itr - 1) + " iterations; exiting norm " +
                      repr(norm))
            break
        alpha_ribbon_km1 = np.copy(alpha_ribbon_k)
        log.debug("iterating on projection... norm = " + repr(norm))
        itr += 1

    # todo Hack!!! keep going if projection does not converge
    # if itr == sim_properties.maxProjItrs:
    #     exitstatus = 10
    #     return exitstatus, None

    Fr_kplus1.v = -(sgndDist_k[Fr_kplus1.EltTip] - Fr_lstTmStp.sgndDist[Fr_kplus1.EltTip]) / timeStep
    Fr_kplus1.sgndDist = sgndDist_k
    Fr_kplus1.sgndDist_last = Fr_lstTmStp.sgndDist
    Fr_kplus1.timeStep_last = timeStep
    new_tip = np.where(np.isnan(Fr_kplus1.TarrvlZrVrtx[Fr_kplus1.EltTip]))[0]
    Fr_kplus1.TarrvlZrVrtx[Fr_kplus1.EltTip[new_tip]] = Fr_kplus1.time - Fr_kplus1.l[new_tip] / Fr_kplus1.v[new_tip]
    Fr_kplus1.LkOff = LkOff
    Fr_kplus1.LkOffTotal += np.sum(LkOff)
    Fr_kplus1.injectedVol += sum(Qin) * timeStep
    Fr_kplus1.efficiency = (Fr_kplus1.injectedVol - Fr_kplus1.LkOffTotal) / Fr_kplus1.injectedVol
    Fr_kplus1.source = np.where(Qin != 0)[0]

    if sim_properties.saveRegime:
        # regime = np.full((Fr_lstTmStp.mesh.NumberOfElts,), np.nan, dtype=np.float32)
        # regime[Fr_lstTmStp.EltRibbon] = find_regime(Fr_kplus1.w,
        #                                             Fr_lstTmStp,
        #                                             mat_properties,
        #                                             fluid_properties,
        #                                             sim_properties,
        #                                             timeStep,
        #                                             Kprime_k,
        #                                             -sgndDist_k[Fr_lstTmStp.EltRibbon])
        # Fr_kplus1.regime = regime
        Fr_kplus1.update_tip_regime(mat_properties, fluid_properties, timeStep)

    if fluid_properties.turbulence:
        if sim_properties.saveReynNumb or sim_properties.saveFluidFlux:
            ReNumb, check = turbulence_check_tip(fluidVel, Fr_kplus1, fluid_properties, return_ReyNumb=True)
            if sim_properties.saveReynNumb:
                Fr_kplus1.ReynoldsNumber = ReNumb
            if sim_properties.saveFluidFlux:
                Fr_kplus1.fluidFlux = ReNumb * 3 / 4 / fluid_properties.density * fluid_properties.viscosity
        if sim_properties.saveFluidVel:
            Fr_kplus1.fluidVelocity = fluidVel
        if sim_properties.saveFluidVelAsVector:  raise SystemExit('saveFluidVelAsVector Not yet implemented')
        if sim_properties.saveFluidFluxAsVector: raise SystemExit('saveFluidFluxAsVector Not yet implemented')
    else:
        if sim_properties.saveFluidFlux or sim_properties.saveFluidVel or sim_properties.saveReynNumb or sim_properties.saveFluidFluxAsVector or sim_properties.saveFluidVelAsVector:
            ###todo: re-evaluating these parameters is highly inefficient. They have to be stored if neccessary when
            # the solution is evaluated.
            fluid_flux, fluid_vel, Rey_num, fluid_flux_components, fluid_vel_components = calculate_fluid_flow_characteristics_laminar(Fr_kplus1.w,
                                                                                          Fr_kplus1.pFluid,
                                                                                          mat_properties.SigmaO,
                                                                                          Fr_kplus1.mesh,
                                                                                          Fr_kplus1.EltCrack,
                                                                                          Fr_kplus1.InCrack,
                                                                                          fluid_properties.muPrime,
                                                                                          fluid_properties.density)

            if sim_properties.saveFluidFlux:
                fflux = np.zeros((4, Fr_kplus1.mesh.NumberOfElts), dtype=np.float32)
                fflux[:, Fr_kplus1.EltCrack] = fluid_flux
                Fr_kplus1.fluidFlux = fflux

            if sim_properties.saveFluidFluxAsVector:
                fflux_components = np.zeros((8, Fr_kplus1.mesh.NumberOfElts), dtype=np.float32)
                fflux_components[:, Fr_kplus1.EltCrack] = fluid_flux_components
                Fr_kplus1.fluidFlux_components = fflux_components

            if sim_properties.saveFluidVel:
                fvel = np.zeros((4, Fr_kplus1.mesh.NumberOfElts), dtype=np.float32)
                fvel[:, Fr_kplus1.EltCrack] = fluid_vel
                Fr_kplus1.fluidVelocity = fvel

            if sim_properties.saveFluidVelAsVector:
                fvel_components = np.zeros((8, Fr_kplus1.mesh.NumberOfElts), dtype=np.float32)
                fvel_components[:, Fr_kplus1.EltCrack] = fluid_vel_components
                Fr_kplus1.fluidVelocity_components = fvel_components

            if sim_properties.saveReynNumb:
                Rnum = np.zeros((4, Fr_kplus1.mesh.NumberOfElts), dtype=np.float32)
                Rnum[:, Fr_kplus1.EltCrack] = Rey_num
                Fr_kplus1.ReynoldsNumber = Rnum

    if data[2]:
        return 14, Fr_kplus1

    exitstatus = 1
    return exitstatus, Fr_kplus1<|MERGE_RESOLUTION|>--- conflicted
+++ resolved
@@ -22,12 +22,9 @@
 from labels import TS_errorMessages
 from explicit_RKL import solve_width_pressure_RKL2
 from postprocess_fracture import append_to_json_file
-<<<<<<< HEAD
 import Hdot
 from utility import append_new_line
-=======
 from FMM import fmm
->>>>>>> f3d70fd0
 
 
 def attempt_time_step(Frac, C, Boundary, mat_properties, fluid_properties, sim_properties, inj_properties,
@@ -607,6 +604,7 @@
 
         # Initialization of the signed distance in the ribbon element - by inverting the tip asymptotics
         # large float value. (algorithm requires inf)
+        #todo: check the sgndDist initiation process
         sgndDist_k = 1e50 * np.ones((Fr_lstTmStp.mesh.NumberOfElts,), float)  # Initializing the cells with extremely
 
         perfNode_tipInv = instrument_start('tip inversion', perfNode)
@@ -642,36 +640,10 @@
         if not status:
             return exitstatus, None
 
-<<<<<<< HEAD
         # # Check for positive
         # if np.any(sgndDist_k[Fr_lstTmStp.EltRibbon]>0):
         #     log.debug("found a positive signed distance: it must not happen ")
         # Check if the front is receding
-        sgndDist_k[Fr_lstTmStp.EltRibbon] = np.minimum(sgndDist_k[Fr_lstTmStp.EltRibbon],
-                                                       Fr_lstTmStp.sgndDist[Fr_lstTmStp.EltRibbon])
-
-        # region expected to have the front after propagation. The signed distance of the cells only in this region will
-        # evaluated with the fast marching method to avoid unnecessary computation cost
-        # current_prefactor = sim_properties.get_time_step_prefactor(Fr_lstTmStp.time + timeStep)
-        # front_region = np.where(abs(Fr_lstTmStp.sgndDist) < current_prefactor * 22.66 * Fr_lstTmStp.mesh.cellDiag)[0]
-
-        front_region = get_front_region(Fr_lstTmStp.mesh, Fr_lstTmStp.EltRibbon, sgndDist_k[Fr_lstTmStp.EltRibbon])
-
-        #front_region = np.arange(Fr_lstTmStp.mesh.NumberOfElts)
-        # the search region outwards from the front position at last time step
-        pstv_region = np.where(Fr_lstTmStp.sgndDist[front_region] >= -(Fr_lstTmStp.mesh.hx ** 2 +
-                                                                       Fr_lstTmStp.mesh.hy ** 2) ** 0.5)[0]
-        # the search region inwards from the front position at last time step
-        ngtv_region = np.where(Fr_lstTmStp.sgndDist[front_region] < 0)[0]
-
-        # SOLVE EIKONAL eq via Fast Marching Method to get the distance from tip for each cell.
-        SolveFMM(sgndDist_k,
-                 Fr_lstTmStp.EltRibbon,
-                 Fr_lstTmStp.EltChannel,
-                 Fr_lstTmStp.mesh,
-                 front_region[pstv_region],
-                 front_region[ngtv_region])
-=======
         # Define the level set in the ribbon elements as not to allow the fracture to reced.
         sgndDist_k[Fr_lstTmStp.EltRibbon] = np.minimum(sgndDist_k[Fr_lstTmStp.EltRibbon],
                                                        Fr_lstTmStp.sgndDist[Fr_lstTmStp.EltRibbon])
@@ -679,7 +651,7 @@
         ## -- The following part is to only calculate the level set in a narrow band -- ##
         # Note: for now we calculate the level set everywhere with same or better performance than in the band rendering
         #       the code more stable
-        # front_region = get_front_region(Fr_lstTmStp.mesh, Fr_lstTmStp.EltRibbon, sgndDist_k[Fr_lstTmStp.EltRibbon])
+        #front_region = get_front_region(Fr_lstTmStp.mesh, Fr_lstTmStp.EltRibbon, sgndDist_k[Fr_lstTmStp.EltRibbon])
         #
         # # the search region outwards from the front position at last time step
         # pstv_region = np.where(Fr_lstTmStp.sgndDist[front_region] >= -(Fr_lstTmStp.mesh.hx ** 2 +
@@ -709,7 +681,6 @@
         front_region = np.arange(Fr_lstTmStp.mesh.NumberOfElts)
         pstv_region = np.where(sgndDist_k[front_region] >=
                                - (Fr_lstTmStp.mesh.hx ** 2 + Fr_lstTmStp.mesh.hy ** 2) ** 0.5)[0]
->>>>>>> f3d70fd0
 
         # do it only once if not anisotropic
         if not (sim_properties.paramFromTip or mat_properties.anisotropic_K1c
@@ -835,6 +806,8 @@
     #                annotate_edgeName=False, annotatePoints=False, grid=True, oldfront=front_previous_iter, joinPoints=True,
     #                disregard_plus=False) # or oldfront=Fr_lstTmStp.Ffront
 
+
+    # If you compute the LS in the whole domain the following is not needed
     # if not np.in1d(EltsTipNew, front_region).any():
     #     raise SystemExit("The tip elements are not in the band. Increase the size of the band for FMM to evaluate"
     #                      " level set.")
@@ -1199,6 +1172,7 @@
             append_to_json_file(myJsonName, Fr_kplus1.EltCrack.size, 'append2keyAND2list', key='elements_in_crack')
             append_to_json_file(myJsonName, Fr_kplus1.EltTip.size, 'append2keyAND2list', key='elements_in_tip')
             append_to_json_file(myJsonName, Fr_kplus1.time, 'append2keyAND2list', key='coalescence_time')
+
     Fr_kplus1.FractureVolume = np.sum(Fr_kplus1.w) * Fr_kplus1.mesh.EltArea
     Fr_kplus1.Tarrival = Tarrival_k
     new_tip = np.where(np.isnan(Fr_kplus1.TarrvlZrVrtx[Fr_kplus1.EltTip]))[0]
@@ -1963,33 +1937,6 @@
 
     """
     log = logging.getLogger('PyFrac.time_step_explicit_front')
-<<<<<<< HEAD
-    sgndDist_k = 1e50 * np.ones((Fr_lstTmStp.mesh.NumberOfElts,), float)  # Initializing the cells with maximum
-                                                                          # float value. (algorithm requires inf)
-    sgndDist_k[Fr_lstTmStp.EltChannel] = 0  # for cells inside the fracture
-
-    sgndDist_k[Fr_lstTmStp.EltTip] = Fr_lstTmStp.sgndDist[Fr_lstTmStp.EltTip] - (timeStep *
-                                                                                 Fr_lstTmStp.v)
-    current_prefactor = sim_properties.get_time_step_prefactor(Fr_lstTmStp.time + timeStep)
-    cell_diag = (Fr_lstTmStp.mesh.hx ** 2 + Fr_lstTmStp.mesh.hy ** 2) ** 0.5
-    expected_range = max(current_prefactor * 22.66 * cell_diag, 1.5 * cell_diag) # expected range of possible propagation
-    front_region = np.where(abs(Fr_lstTmStp.sgndDist) < expected_range)[0]
-    #front_region = np.arange(Fr_lstTmStp.mesh.NumberOfElts)
-    # the search region outwards from the front position at last time step
-    pstv_region = np.where(Fr_lstTmStp.sgndDist[front_region] >= -(Fr_lstTmStp.mesh.hx ** 2 +
-                                                                   Fr_lstTmStp.mesh.hy ** 2) ** 0.5)[0]
-    # the search region inwards from the front position at last time step
-    ngtv_region = np.where(Fr_lstTmStp.sgndDist[front_region] < 0)[0]
-
-    # SOLVE EIKONAL eq via Fast Marching Method starting to get the distance from tip for each cell.
-    SolveFMM(sgndDist_k,
-             Fr_lstTmStp.EltTip,
-             Fr_lstTmStp.EltCrack,
-             Fr_lstTmStp.mesh,
-             front_region[pstv_region],
-             front_region[ngtv_region])
-=======
->>>>>>> f3d70fd0
 
     ## -- The following part is to only calculate the level set in a narrow band -- ##
     # Note: for now we calculate the level set everywhere with same or better performance than in the band rendering
@@ -2541,30 +2488,6 @@
         sgndDist_k[Fr_lstTmStp.EltRibbon] = np.minimum(sgndDist_k[Fr_lstTmStp.EltRibbon],
                                                        Fr_lstTmStp.sgndDist[Fr_lstTmStp.EltRibbon])
 
-<<<<<<< HEAD
-        # region expected to have the front after propagation. The signed distance of the cells only in this region will
-        # evaluated with the fast marching method to avoid unnecessary computation cost
-        current_prefactor = sim_properties.get_time_step_prefactor(Fr_lstTmStp.time + timeStep)
-        front_region = np.where(abs(Fr_lstTmStp.sgndDist) < current_prefactor * 22.66 * Fr_lstTmStp.mesh.cellDiag)[0]
-        #front_region = np.arange(Fr_lstTmStp.mesh.NumberOfElts)
-
-        if not np.in1d(Fr_kplus1.EltTip, front_region).any():
-            raise SystemExit("The tip elements are not in the band. Increase the size of the band for FMM to evaluate"
-                             " level set.")
-        # the search region outwards from the front position at last time step
-        pstv_region = np.where(Fr_lstTmStp.sgndDist[front_region] >= -(Fr_lstTmStp.mesh.hx ** 2 +
-                                                                       Fr_lstTmStp.mesh.hy ** 2) ** 0.5)[0]
-        # the search region inwards from the front position at last time step
-        ngtv_region = np.where(Fr_lstTmStp.sgndDist[front_region] < 0)[0]
-
-        # SOLVE EIKONAL eq via Fast Marching Method starting to get the distance from tip for each cell.
-        SolveFMM(sgndDist_k,
-                 Fr_lstTmStp.EltRibbon,
-                 Fr_lstTmStp.EltChannel,
-                 Fr_lstTmStp.mesh,
-                 front_region[pstv_region],
-                 front_region[ngtv_region])
-=======
         ## -- The following part is to only calculate the level set in a narrow band -- ##
         # Note: for now we calculate the level set everywhere with same or better performance than in the band rendering
         #       the code more stable
@@ -2593,7 +2516,6 @@
         # negative inside and positive outside.
         sgndDist_k = fmmStruct.LS
         sgndDist_k[Fr_lstTmStp.EltChannel] = -sgndDist_k[Fr_lstTmStp.EltChannel]
->>>>>>> f3d70fd0
 
         # do it only once if not anisotropic
         if not (sim_properties.paramFromTip or mat_properties.anisotropic_K1c
