--- conflicted
+++ resolved
@@ -36,12 +36,9 @@
 
     :return:
     """
-<<<<<<< HEAD
-    from src.mesh_obj.mesh import CartesianMesh
-=======
     from mesh_obj.mesh import CartesianMesh
     from fracture_obj.fracture import Fracture
->>>>>>> 389ccc60
+
 
     if isinstance(fracture_list, list):
         for num, fr in enumerate(fracture_list):
@@ -520,23 +517,23 @@
                 raise ValueError("It seems that injection line is not solved. Injection line pressure is not available")
             else:
                 variable_list[i] = fr.pInjLine
-            time_srs[i]=fr.time
+            time_srs[i] = fr.time
 
     elif variable == 'injection rate' or variable == 'ir':
         for i, fr in enumerate(fracture_list):
             if fr.injectionRate is None:
                 raise ValueError("It seems that injection line is not solved. Injection rate is not available")
             else:
-                variable_list[i]=fr.injectionRate
-            time_srs[i]=fr.time
+                variable_list[i] = fr.injectionRate
+            time_srs[i] = fr.time
 
     elif variable == 'total injection rate' or variable == 'tir':
         for i, fr in enumerate(fracture_list):
             if fr.injectionRate is None:
                 raise ValueError("It seems that injection line is not solved. Injection rate is not available")
             else:
-                variable_list[i]=(np.sum(fr.injectionRate))
-            time_srs[i]=fr.time
+                variable_list[i] = (np.sum(fr.injectionRate))
+            time_srs[i] = fr.time
     else:
         raise ValueError('The variable type is not correct.')
 
