# -*- coding: utf-8 -*-
"""
This file is part of PyFrac.

Created by Haseeb Zia on Wed Aug 09 16:22:33 2016.
Copyright (c) ECOLE POLYTECHNIQUE FEDERALE DE LAUSANNE, Switzerland, Geo-Energy Laboratory, 2016-2020.
All rights reserved. See the LICENSE.TXT file for more details.
"""
import logging
from scipy.sparse.linalg import gmres
import numpy as np
import copy
import math
import sys
from level_set import SolveFMM, reconstruct_front, UpdateLists, get_front_region
from volume_integral import Integral_over_cell
from symmetry import self_influence
from continuous_front_reconstruction import reconstruct_front_continuous, UpdateListsFromContinuousFrontRec
<<<<<<< HEAD
from Hdot import gmres_counter
=======
from FMM import fmm

>>>>>>> f3d70fd0


def get_eliptical_survey_cells(mesh, a, b, center=None):
    """
    This function would provide the ribbon of cells on the inside of the perimeter of an ellipse with the given
    lengths of the major and minor axes. A list of all the cells inside the fracture is also provided.

    Arguments:
        mesh (CartesianMesh object):        -- a CartesianMesh class object describing the grid.
        a (float):                          -- the length of the major axis of the provided ellipse.
        b (float):                          -- the length of the minor axis of the provided ellipse.
        inj_point (list or ndarray):        -- the coordinates [x, y] of the injection point.

    Returns:
        - surv_cells (ndarray)              -- the list of cells on the inside of the perimeter of the given\
                                               ellipse.
        - surv_dist (ndarray)               -- the list of corresponding distances of the surv_cells to the fracture\
                                               tip.
        - inner_cells (ndarray)             -- the list of cells inside the given ellipse.
    """
    if center is None:
        center = np.asarray([0, 0])

    # distances of the cell vertices
    dist_vertx = ((mesh.VertexCoor[:, 0] - center[0])/ a) ** 2 + ((mesh.VertexCoor[:, 1] - center[1]) / b) ** 2 - 1.
    # vertices that are inside the ellipse
    vertices = dist_vertx[mesh.Connectivity] < 0

    #cells with all four vertices inside
    log_and = np.logical_and(np.logical_and(vertices[:, 0], vertices[:, 1]),
                             np.logical_and(vertices[:, 2],vertices[:, 3]))
    inner_cells = np.where(log_and)[0]
    if len(inner_cells) == 0:
        raise SystemError("The given ellipse is too small compared to mesh!")

    dist = np.zeros((inner_cells.size,), dtype=np.float64)
    # get minimum distance from center of the inner cells
    for i in range(0, inner_cells.size):
        dist[i] = Distance_ellipse(a,
                                   b,
                                   mesh.CenterCoor[inner_cells[i], 0] - center[0],
                                   mesh.CenterCoor[inner_cells[i], 1] - center[1])

    cell_len = (mesh.hx * mesh.hx + mesh.hy * mesh.hy) ** 0.5  # one cell diagonal length
    ribbon = np.where(dist <= 2 * cell_len)[0]
    surv_cells = inner_cells[ribbon]
    surv_dist = dist[ribbon]

    # if center is not None:
    #     surv_cells, tmp = shift_injection_point(inj_point[0],
    #                                              inj_point[1],
    #                                              mesh,
    #                                              active_elts=surv_cells)
    #     inner_cells, tmp = shift_injection_point(inj_point[0],
    #                                              inj_point[1],
    #                                              mesh,
    #                                              active_elts=inner_cells)

    return surv_cells, surv_dist, inner_cells

#-----------------------------------------------------------------------------------------------------------------------


def get_radial_survey_cells(mesh, r, center=None, external_crack=False):
    """
    This function would provide the ribbon of cells and their distances to the front on the inside (or outside) of the
    perimeter of a circle with the given radius. A list of all the cells inside the fracture is also provided.

    Arguments:
        mesh (CartesianMesh object):        -- a CartesianMesh class object describing the grid.
        r (float):                          -- the radius of the circle.
        inj_point (list or ndarray):        -- the coordinates [x, y] of the injection point.
        external_crack (bool):              -- True if you would like the fracture to be an external crack.

    Returns:
        - surv_cells (ndarray)              -- the list of cells on the inside of the perimeter of the given circle.\
                                               In case of external_crack=True the list of cells outside of the perimeter.
        - surv_dist (ndarray)               -- the list of corresponding distances of the surv_cells to the fracture\
                                               tip.
        - inner_cells (ndarray)             -- the list of cells inside the given circle.
    """
    if center is None:
        center = np.asarray([0, 0])

    # distances of the cell vertices
    dist_vertx = (((mesh.VertexCoor[:, 0] - center[0])) ** 2 + ((mesh.VertexCoor[:, 1] - center[1])) ** 2 ) \
                  ** (1 / 2) / r - 1.

    # vertices that are inside the ellipse
    vertices = dist_vertx[mesh.Connectivity] <= 0

    # cells with all four vertices inside
    log_and = np.logical_and(np.logical_and(vertices[:, 0], vertices[:, 1]),
                             np.logical_and(vertices[:, 2], vertices[:, 3]))

    inner_cells = np.where(log_and)[0]
    dist = r - ((mesh.CenterCoor[inner_cells, 0] - center[0]) ** 2
                + (mesh.CenterCoor[inner_cells, 1] - center[1]) ** 2) ** 0.5

    if len(inner_cells) == 0:
        raise SystemError("The given radius is too small!")

    cell_len = 2 * (mesh.hx * mesh.hx + mesh.hy * mesh.hy) ** 0.5  # one cell diagonal length
    ribbon = np.where(dist <= cell_len)[0]
    surv_cells = inner_cells[ribbon]
    surv_dist = dist[ribbon]

    if external_crack:
        # vertices that are outside the ellipse
        vertices_out = dist_vertx[mesh.Connectivity] >= 0

        # cells with all four vertices outside
        log_and_out = np.logical_and(np.logical_and(vertices_out[:, 0], vertices_out[:, 1]),
                                     np.logical_and(vertices_out[:, 2], vertices_out[:, 3]))

        outer_cells = np.where(log_and_out)[0]
        dist_outer = -r + ((mesh.CenterCoor[outer_cells, 0] - center[0]) ** 2
                    + (mesh.CenterCoor[outer_cells, 1] - center[1]) ** 2) ** 0.5

        # mesh.domainLimits[ bottom top left right ]
        if mesh.domainLimits[0] > center[1] -r : #bottom
            raise SystemError("The given circle lies outside of the mesh")
        if mesh.domainLimits[1] < center[1] +r : #top
            raise SystemError("The given circle lies outside of the mesh")
        if mesh.domainLimits[2] > center[0] -r : #left
            raise SystemError("The given circle lies outside of the mesh")
        if mesh.domainLimits[3] < center[0] +r : #right
            raise SystemError("The given circle lies outside of the mesh")

        cell_len = 2 * (mesh.hx * mesh.hx + mesh.hy * mesh.hy) ** 0.5  # one cell diagonal length
        ribbon = np.where(dist_outer <= cell_len)[0]
        surv_cells = outer_cells[ribbon]
        surv_dist = dist_outer[ribbon]

        # from utility import plot_as_matrix
        # K = np.zeros((mesh.NumberOfElts,), )
        # K[surv_cells] = surv_dist
        # plot_as_matrix(K, mesh)
    return surv_cells, surv_dist, inner_cells

# ----------------------------------------------------------------------------------------------------------------------

def get_rectangular_survey_cells(mesh, length, height, center=None):
    """
    This function would provide the ribbon of cells on the inside of the perimeter of a rectangle with the given
    lengths and height. A list of all the cells inside the fracture is also provided.

    Arguments:
        mesh (CartesianMesh object):        -- a CartesianMesh class object describing the grid.
        length (float):                     -- the half length of the rectangle.
        height (float):                     -- the height of the rectangle.
        inj_point (list or ndarray):        -- the coordinates [x, y] of the injection point.

    Returns:
        - surv_cells (ndarray)              -- the list of cells on the inside of the perimeter of the given rectangle.
        - surv_dist (ndarray)               -- the list of corresponding distances of the surv_cells to the fracture\
                                               tip.
        - inner_cells (ndarray)             -- the list of cells inside the given ellipse.
    """

    if center is None:
        center = np.asarray([0, 0])

    inner_cells = np.intersect1d(np.where(abs(mesh.CenterCoor[np.ix_(np.arange(0, len(mesh.CenterCoor)), [0])]
                                              - center[0]) < length)[0],
                                 np.where(abs(mesh.CenterCoor[np.ix_(np.arange(0, len(mesh.CenterCoor)), [1])]
                                              - center[1]) < height / 2)[0])
    max_x = max(mesh.CenterCoor[inner_cells, 0])
    min_x = min(mesh.CenterCoor[inner_cells, 0])
    max_y = max(mesh.CenterCoor[inner_cells, 1])
    min_y = min(mesh.CenterCoor[inner_cells, 1])
    ribbon_max_x = np.where(abs(mesh.CenterCoor[np.ix_(inner_cells, [0])] - max_x) < 100 * sys.float_info.epsilon)[0]
    ribbon_min_x = np.where(abs(mesh.CenterCoor[np.ix_(inner_cells, [0])] - min_x) < 100 * sys.float_info.epsilon)[0]
    ribbon_max_y = np.where(abs(mesh.CenterCoor[np.ix_(inner_cells, [1])] - max_y) < 100 * sys.float_info.epsilon)[0]
    ribbon_min_y = np.where(abs(mesh.CenterCoor[np.ix_(inner_cells, [1])] - min_y) < 100 * sys.float_info.epsilon)[0]

    surv_cells = np.append(inner_cells[ribbon_max_x], inner_cells[ribbon_max_y])
    surv_cells = np.append(surv_cells, inner_cells[ribbon_min_x])
    surv_cells = np.append(surv_cells, inner_cells[ribbon_min_y])
    surv_cells = np.unique(surv_cells)

    surv_dist = np.zeros((len(surv_cells),), dtype=np.float64)

    for i in range(len(surv_cells)):
        surv_dist[i] = np.min([length - float(abs(mesh.CenterCoor[surv_cells[i], 0] - center[0])),
                              height / 2 - float(abs(mesh.CenterCoor[surv_cells[i], 1] - center[1]))])

    if len(inner_cells) == 0:
        raise SystemError("The given rectangular region is too small compared to the mesh!")

    return surv_cells, surv_dist, inner_cells

# ----------------------------------------------------------------------------------------------------------------------
def reduce_based_on_interval(edges_, coord_pt1, coord_pt2 ,coords_):
    """
      Based on the coord, one can exclude any intersection between the segment defined by pt1 and pt2 and the
      vertical (or horizhontal) segment

      o-----|------|----|----------> coord
         coord    pt1  pt2
                       pt2
            o         /
            |        /
            |       /
            |     pt1
            o

    """
    to_keep = []
    for i in range(len(coords_)):
        coord = coords_[i]
        if (coord - coord_pt1) * (coord - coord_pt2) < 0.:
            to_keep.append(i)
    return edges_[to_keep], coords_[to_keep]

def get_intersections(mesh_new,Ffront_old):
    from level_set import get_cells_inside_circle
    Ffront_new = []
    EltTip = []

    edges = []
    x_int_tot = []
    y_int_tot = []
    h_or_v = []

    for segment in Ffront_old:

        # get the coordinates of the extremes of the points
        x1 = segment[0]; x2 = segment[2]
        y1 = segment[1]; y2 = segment[3]

        # get the distance between the two elements
        Lseg = np.sqrt((x1-x2)**2 + (y1-y2)**2)**(0.5)

        # get a band of cells where the old front is passing
        elem_around_1st_vertex = get_cells_inside_circle(mesh_new, 1.2*Lseg, [segment[0], segment[1]])
        elem_around_2nd_vertex = get_cells_inside_circle(mesh_new, 1.2*Lseg, [segment[2], segment[3]])

        # take the elements in the intersection of the two circles
        elems = np.unique(elem_around_1st_vertex + elem_around_2nd_vertex)

        # take the list unique vertexes of these elements
        vertexes = np.unique(mesh_new.Connetivity[elems].flatten())

        # take the list of unique horizhontal edges that might be intersected
        # connNodesEdges is [vertical_top, horizotal_left, vertical_bottom, horizotal_right]
        edges = mesh_new.Connetivitynodesedges[vertexes]
        edges_v = (edges[:,[0,2]]).flatten()
        edges_h = (edges[:,[1,3]]).flatten()

        # get the x and y coordinates of the vertexes
        vertexes_x = mesh_new.VertexCoor[vertexes,0]
        vertexes_y = mesh_new.VertexCoor[vertexes,1]

        # take the list of unique edges that might be intersected
        edges_v_indxs = np.unque(edges_v, unique_indices = True)
        edges_h_indxs = np.unque(edges_h, unique_indices = True)
        edges_v = edges_v[edges_v_indxs]
        edges_h = edges_h[edges_h_indxs]

        # take the x coord of the vertical edges and the y coord of the horizontal edges
        x_v = vertexes_x[edges_v_indxs]
        y_h = vertexes_y[edges_h_indxs]

        # reduce the list of edges based on the fact that pt1 and pt2 can not be on the same side of one edge
        edges_v, x_v = reduce_based_on_interval(edges_v, x1, x2, x_v)
        edges_h, y_h = reduce_based_on_interval(edges_h, y1, y2, y_h)

        # get intersections between the edges and the segments, even if those are on the on the edge prolongation
        #   - intersections with the horizontal edge
        if y2-y1 != 0. :
            alpha = (y_h - y1) * Lseg / (y2-y1)
            x_int = alpha * (x2 - x1) / Lseg + x1
        else:
            x_int = None

        # check if x_int lies in the range of the edge
        e = 0 ; indx_to_keep = []
        for edge in edges_h:
            A = mesh_new.Connetivityedgesnodes[edge][0]
            B = mesh_new.Connetivityedgesnodes[edge][1]
            xA = mesh_new.VertexCoor[A,0]
            xB = mesh_new.VertexCoor[B,0]
            if (x_int[e] - xA)*(x_int[e] - xB)<=0:
                indx_to_keep.append(e)
            e = e + 1
        edges_h = edges_h[indx_to_keep]
        x_int = x_int[indx_to_keep]
        y_h = y_h[indx_to_keep]

        #   - intersections with the vertical edge
        if x2-x1 != 0. :
            alpha = (x_v - x1) * Lseg / (x2-x1)
            y_int = alpha * (y2 - y1) / Lseg + y1
        else:
            y_int = None

        # check if y_int lies in the range of the edge
        e = 0 ; indx_to_keep = []
        for edge in edges_v:
            A = mesh_new.Connetivityedgesnodes[edge][0]
            B = mesh_new.Connetivityedgesnodes[edge][1]
            yA = mesh_new.VertexCoor[A,1]
            yB = mesh_new.VertexCoor[B,1]
            if (y_int[e] - yA)*(y_int[e] - yB)<=0:
                indx_to_keep.append(e)
            e = e + 1
        edges_v = edges_v[indx_to_keep]
        y_int = y_int[indx_to_keep]
        x_v = x_v[indx_to_keep]

        # store all info
        edges = edges + edges_v + edges_h
        x_int_tot = x_int_tot + x_v   + x_int
        y_int_tot = y_int_tot + y_int + y_h
        h_or_v = h_or_v + [1] * len(edges_v) + [0] * len(edges_h)
        print("\n")
        print(" FUNCTION NOT COMPLETED !!")
        print("\n")
        """
        Attention, the function needs to be finished!
        """

    return Ffront_new, EltTip

def  generate_footprint_from_Ffront(mesh_new,Ffront_old):
    # the following routine assumes Ffront to be a closed polygon
    # the following routine does not work - yet - with coalescing or fractures that can disappear - yet
    EltChannel = None; EltTip = None; EltCrack = None
    EltRibbon = None; ZeroVertex = None; CellStatus = None
    l = None; alpha = None; FillF = None; sgndDist = None
    Ffront_new = None; number_of_fronts = None; fronts_dictionary = None

    # 1) find the intersections of the old Ffront with the new mesh
    Ffront_new, EltTip = get_intersections(mesh_new, Ffront_old)
    # 2) define alpha, zerovertex and "l"s
    # 3) define Eltribbon, Eltchannel an Eltcrack and CellStatus
    # 4) define the distances between the ribbon and the front
    # 5) compute the

    print("\n")
    print(" FUNCTION NOT COMPLETED !!")
    print("\n")
    """
    Attention, the function needs to be finished!
    """

    return EltChannel, EltTip, EltCrack, \
           EltRibbon,  ZeroVertex,  CellStatus, \
           l,  alpha,  FillF,  sgndDist, \
            Ffront_new,  number_of_fronts,  fronts_dictionary

# ----------------------------------------------------------------------------------------------------------------------

def generate_footprint(mesh, surv_cells, inner_region, dist_surv_cells, projMethod):
    """
    This function takes the survey cells and their distances from the front and generate the footprint of a fracture
    using the fast marching method.

    Arguments:
        mesh (CartesianMesh):       -- a CartesianMesh class object describing the grid.
        surv_cells (ndarray):       -- list of survey cells from which the distances from front are provided
        inner_region (ndarray):     -- list of cells enclosed by the survey cells
        dist_surv_cells (ndarray):  -- distances of the provided survey cells from the front

    Returns:
        - EltChannel (ndarray-int)    -- list of cells in the channel region.
        - EltTip (ndarray-int)        -- list of cells in the Tip region.
        - EltCrack (ndarray-int)      -- list of cells in the crack region.
        - EltRibbon (ndarray-int)     -- list of cells in the Ribbon region.
        - ZeroVertex (ndarray-float)  -- Vertex from which the perpendicular is drawn on the front in a cell(can have\
                                         value from 0 to 3, where 0 signify bottom left, 1 signifying bottom right, 2\
                                         signifying top right and 3 signifying top left vertex).
        - CellStatus (ndarray-int)    -- specifies which region each element currently belongs to (0 for Crack, 1 for\
                                         channel, 2 for tip and 3 for ribbon).
        - l (ndarray-float)           -- length of perpendicular on the fracture front (see Pierce 2015, Computation\
                                         Methods Appl. Mech).
        - alpha (ndarray-float)       -- angle prescribed by perpendicular on the fracture front (see Pierce 2015,\
                                         Computation Methods Appl. Mech)
        - FillF (ndarray-float)       -- filling fraction of each tip cell.
        - sgndDist (ndarray-float)    -- signed minimun distance from fracture front of each cell in the domain.
    """

    # Creating a fmm structure to solve the level set
    fmmStruct = fmm(mesh)

<<<<<<< HEAD
    # rest of the cells outside the survey cell ring
    #EltRest = np.setdiff1d(np.arange(mesh.NumberOfElts), inner_region)
    #band = np.arange(mesh.NumberOfElts)

    # Reducing the cells where to compute the levelset
    # computing a distance based on the level set value
    distMax = np.max([dist_surv_cells.max(), mesh.cellDiag])
    if distMax <= mesh.cellDiag:
        iter = 3
    else:
        iter = int(3 + distMax/mesh.cellDiag)

    #adding the neighbours
    externalRibbon = surv_cells
    currentBand = surv_cells
    for i in range(iter):
        nei = np.unique(mesh.NeiElements[externalRibbon].flatten())
        externalRibbon = np.setdiff1d(nei, currentBand)
        currentBand = np.concatenate((currentBand, externalRibbon))

    band = np.unique(currentBand)
    bandINcrack = np.setdiff1d(inner_region, band)
    bandOUTcrack = np.setdiff1d(band, inner_region)
    if len(bandINcrack) == 0:
        bandINcrack = inner_region

    # fast marching to get level set
    SolveFMM(sgndDist,
             surv_cells,
             inner_region,
             mesh,
             bandOUTcrack, #EltRest,
             bandINcrack) #inner_region)

=======
    # We define the survey cells as the known elements and solve from there inwards (inside the fracture). To do
    # so, we need a sign change on the level set (positive inside)
    fmmStruct.solveFMM((-dist_surv_cells, surv_cells),
                       np.hstack((np.setdiff1d(np.arange(mesh.NumberOfElts), inner_region), surv_cells)), mesh)

    # We define the survey cells as the known elements and solve from there outwards to the domain boundary.
    toEval = np.hstack((surv_cells, inner_region))
    fmmStruct.solveFMM((dist_surv_cells, surv_cells), toEval, mesh)

    # The solution stored in the object is the calculated level set. we need however to change the sign as to have
    # negative inside and positive outside.
    sgndDist = fmmStruct.LS
    sgndDist[toEval] = -sgndDist[toEval]
>>>>>>> f3d70fd0

    # costruct the front
    if projMethod == 'LS_continousfront':
        correct_size_of_pstv_region = [False, False, False]
        recomp_LS_4fullyTravCellsAfterCoalescence_OR_RemovingPtsOnCommonEdge = False
        while not correct_size_of_pstv_region[0]:
            EltTip_tmp, \
            listofTIPcellsONLY, \
            l_tmp, \
            alpha_tmp, \
            CellStatus, \
            newRibbon, \
            ZeroVertex_with_fully_traversed, \
            ZeroVertex, \
            correct_size_of_pstv_region,\
            sgndDist_k_temp, Ffront, number_of_fronts, fronts_dictionary = reconstruct_front_continuous(sgndDist,
                                                                           band,
                                                                           surv_cells,
                                                                           inner_region,
                                                                           mesh,
                                                                           recomp_LS_4fullyTravCellsAfterCoalescence_OR_RemovingPtsOnCommonEdge,
                                                                           oldfront=None)
            if correct_size_of_pstv_region[1] or correct_size_of_pstv_region[2]:
                raise ValueError('The mesh is to small for the proposed initiation')

            if not correct_size_of_pstv_region[0]:
                raise SystemExit('FRONT RECONSTRUCTION ERROR: it is not possible to initialize the front with the given distances to the front')
        sgndDist = sgndDist_k_temp
        del correct_size_of_pstv_region

    else:
        (EltTip_tmp, l_tmp, alpha_tmp, CSt) = reconstruct_front(sgndDist, band, inner_region, mesh)
        Ffront = 'It will be computed later by the method process_fracture_front()'
        number_of_fronts=None


    # get the filling fraction of the tip cells
    FillFrac_tmp = Integral_over_cell(EltTip_tmp,
                              alpha_tmp,
                              l_tmp,
                              mesh,
                              'A') / mesh.EltArea

    # generate cell lists
    if projMethod == 'LS_continousfront':
        (EltChannel,
         EltTip,
         EltCrack,
         EltRibbon,
         CellStatus,
         fully_traversed) = UpdateListsFromContinuousFrontRec(newRibbon,
                                                         sgndDist,
                                                         inner_region,
                                                         EltTip_tmp,
                                                         listofTIPcellsONLY,
                                                         mesh)
    else:
        (EltChannel,
         EltTip,
         EltCrack,
         EltRibbon,
         ZeroVertex,
         CellStatus,
         fully_traversed) = UpdateLists(inner_region,
                                   EltTip_tmp,
                                   FillFrac_tmp,
                                   sgndDist,
                                   mesh)
        fronts_dictionary = None
        #todo: implement volume control with two different pressures in the fractures in the case of proj_method = 'ILSA_orig'

    # removing fully traversed cells from the tip cells and other lists
    newTip_indices = np.arange(len(EltTip_tmp))[np.in1d(EltTip_tmp, EltTip)]
    l = l_tmp[newTip_indices]
    alpha = alpha_tmp[newTip_indices]
    FillFrac = FillFrac_tmp[newTip_indices]

    if EltChannel.size <= EltRibbon.size:
        raise SystemExit("No channel elements. The initial radius is probably too small!")


    return EltChannel, EltTip, EltCrack, EltRibbon, ZeroVertex, CellStatus, l, alpha, FillFrac, sgndDist, Ffront, number_of_fronts, fronts_dictionary

#-----------------------------------------------------------------------------------------------------------------------


def get_width_pressure(mesh, EltCrack, EltTip, FillFrac, C, w=None, p=None, volume=None, symmetric=False, useBlockToeplizCompression=False,
                       volumeControlHMAT=False,
                       Eprime=None,
                       boundaryEffect = None,
                       gmres_tol = 1e-12,
                       gmres_maxiter = 1000,
                       prescribe_w_and_pnet = False):
    """
    This function calculates the width and pressure depending on the provided data. If only volume is provided, the
    width is calculated as a static fracture with the given footprint. Else, the pressure or width are calculated
    according to the given elasticity matrix.

    Arguments:
        mesh (CartesianMesh):   -- a CartesianMesh class object describing the grid.
        EltCrack (ndarray):     -- list of cells in the crack region.
        EltTip (ndarray):       -- list of cells in the Tip region.
        FillFrac (ndarray):     -- filling fraction of each tip cell. Used for correction.
        C (ndarray):            -- The elasticity matrix.
        w (ndarray):            -- the provided width for each cell, can be None if not available.
        p (ndarray):            -- the provided pressure for each cell, can be None if not available.
        volume (ndarray):       -- the volume of the fracture, can be None if not available.
        symmetric (bool):       -- if True, the fracture will be considered strictly symmetric and only one quadrant
                                   will be simulated.
        Eprime (float):         -- the plain strain elastic modulus.

    Returns:
        - w_calculated (ndarray)    -- the calculated width.
        - p_calculated (ndarray)    -- the calculated pressure.
    """
    log = logging.getLogger('PyFrac.initialization')

    if prescribe_w_and_pnet:
        tracFromBoundary = None # currently not implemented with prescribed w and pnet
        if not isinstance(p, np.ndarray):
            p_calculated = np.zeros((mesh.NumberOfElts,), dtype=np.float64)
            p_calculated[EltCrack] = np.full((EltCrack.size, ), p, dtype=np.float64)
        else:
            p_calculated = p

        if not isinstance(w, np.ndarray):
            w_calculated = np.zeros((mesh.NumberOfElts,), dtype=np.float64)
            w_calculated[EltCrack] = np.full((EltCrack.size, ), w, dtype=np.float64)
        else:
            w_calculated = w

        return w_calculated, p_calculated, tracFromBoundary

    else:
        if w is None and p is None and volume is None:
            raise ValueError("At least one of the three variables w, p and volume has to be provided.")

        if p is None:
            p_calculated = np.zeros((mesh.NumberOfElts,), dtype=np.float64)
        elif not isinstance(p, np.ndarray):
            p_calculated = np.zeros((mesh.NumberOfElts,), dtype=np.float64)
            p_calculated[EltCrack] = np.full((EltCrack.size, ), p, dtype=np.float64)
        else:
            p_calculated = p

        if w is None:
            w_calculated = np.zeros((mesh.NumberOfElts,), dtype=np.float64)
        elif w.size != mesh.NumberOfElts and not w is None:
            raise ValueError("The given width should be an ndarray with the size equal to the number of cells in mesh!")
        else:
            w_calculated = w

    if not w is None and not p is None:
        return w_calculated, p_calculated, None

        if symmetric and not useBlockToeplizCompression and not volumeControlHMAT:

            CrackElts_sym = mesh.corresponding[EltCrack]
            CrackElts_sym = np.unique(CrackElts_sym)

            EltTip_sym = mesh.corresponding[EltTip]
            EltTip_sym = np.unique(EltTip_sym)

            FillF_mesh = np.zeros((mesh.NumberOfElts,), )
            FillF_mesh[EltTip] = FillFrac
            FillF_sym = FillF_mesh[mesh.activeSymtrc[EltTip_sym]]
            self_infl = self_influence(mesh, Eprime)

            C_EltTip = np.copy(C[np.ix_(EltTip_sym, EltTip_sym)])  # keeping the tip element entries to restore current tip correction. This is
            # done to avoid copying the full elasticity matrix.

            # filling fraction correction for element in the tip region
            for e in range(len(EltTip_sym)):
                r = FillF_sym[e] - .25
                if r < 0.1:
                    r = 0.1
                ac = (1 - r) / r
                C[EltTip_sym[e], EltTip_sym[e]] += ac * np.pi / 4. * self_infl

            # known p
            if w is None and not p is None:
                w_sym_EltCrack = np.linalg.solve(C[np.ix_(CrackElts_sym, CrackElts_sym)],
                                                 p_calculated[mesh.activeSymtrc[CrackElts_sym]])
                for i in range(len(w_sym_EltCrack)):
                    w_calculated[mesh.symmetricElts[mesh.activeSymtrc[CrackElts_sym[i]]]] = w_sym_EltCrack[i]

            # known w
            if w is not None and p is None:
                p_sym_EltCrack = np.dot(C[np.ix_(CrackElts_sym, CrackElts_sym)], w[mesh.activeSymtrc[CrackElts_sym]])
                for i in range(len(p_sym_EltCrack)):
                    p_calculated[mesh.symmetricElts[mesh.activeSymtrc[CrackElts_sym[i]]]] = p_sym_EltCrack[i]

            # w and p both unknown
            if w is None and p is None:
                # calculate the width and pressure by considering fracture as a static fracture.
                C_Crack = C[np.ix_(CrackElts_sym, CrackElts_sym)]

                A = np.hstack((C_Crack, -np.ones((EltCrack.size, 1), dtype=np.float64)))
                weights = mesh.volWeights[CrackElts_sym]
                weights = np.concatenate((weights, np.array([0.0])))
                A = np.vstack((A, weights))

                b = np.zeros((len(EltCrack) + 1,), dtype=np.float64)
                b[-1] = volume / mesh.EltArea

                sol = np.linalg.solve(A, b)

                w_calculated[EltCrack] = sol[np.arange(EltCrack.size)]
                p_calculated[EltCrack] = sol[EltCrack.size]

            # recover original C (without filling fraction correction)
            C[np.ix_(EltTip_sym, EltTip_sym)] = C_EltTip

        elif useBlockToeplizCompression:
            C_Crack = C[np.ix_(EltCrack, EltCrack)]
            EltTip_positions = np.where(np.in1d(EltCrack,EltTip))[0]

            # filling fraction correction for element in the tip region
            r = FillFrac - .25
            indx = np.where(np.less(r,0.1))[0]
            r[indx] = 0.1
            ac = (1 - r) / r
            C_Crack[EltTip_positions,EltTip_positions]=C_Crack[EltTip_positions,EltTip_positions] * (1. + ac * np.pi / 4.)

            # known p
            if w is None and not p is None:
                if boundaryEffect is not None:
                    # we must compute the effect of the boundary
                    toll = 10.**(-9)
                    error = 1

                    # compute the trial opening - no boundary effect
                    w_calculated[EltCrack] = np.linalg.solve(C_Crack, p_calculated[EltCrack] )
                    iter = 0
                    while error > toll and iter < 20:
                        #correct the get the rhs correction
                        tracFromBoundary = boundaryEffect.getTraction(w_calculated,EltCrack)
                        # from utility import plot_as_matrix
                        # K = tracFromBoundary
                        # plot_as_matrix(K, mesh)

                        # compute the error of the compl

                        # compute the trial opening - no boundary effect
                        w_calculated[EltCrack] = np.linalg.solve(C_Crack, p_calculated[EltCrack] - tracFromBoundary[EltCrack])

                        #compute the error of the compl
                        error = boundaryEffect.getSystemError(w_calculated, p_calculated, EltCrack)
                        iter = iter + 1
                        print(error)

                else:
                    w_calculated[EltCrack] = np.linalg.solve(C_Crack, p_calculated[EltCrack])

            # known w
            if not w is None and p is None:
                p_calculated[EltCrack] = np.dot(C_Crack, w[EltCrack])

            # w and p both unknown
            if w is None and p is None:
                # calculate the width and pressure by considering fracture as a static fracture.
                A = np.hstack((C_Crack, -np.ones((EltCrack.size, 1), dtype=np.float64)))
                A = np.vstack((A, np.ones((1, EltCrack.size + 1), dtype=np.float64)))
                A[-1, -1] = 0

                b = np.zeros((len(EltCrack)+1, ), dtype=np.float64)
                b[-1] = volume / mesh.EltArea

                sol = np.linalg.solve(A, b)

                w_calculated[EltCrack] = sol[np.arange(EltCrack.size)]
                p_calculated[EltCrack] = sol[EltCrack.size]

        elif volumeControlHMAT:
            C._set_domain_IDX(EltCrack)
            C._set_codomain_IDX(EltCrack)


            # filling fraction correction for element in the tip region
            r = FillFrac - .25
            indx = np.where(np.less(r,0.1))[0]
            r[indx] = 0.1
            ac = (1 - r) / r
            correction_val = ac * np.pi / 4.
            C._set_tipcorr(correction_val, EltTip)

            # known p
            if w is None and not p is None:
                # solving the system using no preconditioner
                rhs = p_calculated[EltCrack]
                counter = gmres_counter()  # to obtain the number of iteration and residual
                sol_GMRES = gmres(C, rhs, tol=gmres_tol, maxiter=gmres_maxiter, callback=counter)

                # check convergence
                #todo assess the convergence against the true residual (not the one with respect to the preconditioned rhs)
                if sol_GMRES[1] > 0:
                    log.warning("WARNING: Volume control system did NOT converge after " + str(sol_GMRES[1]) + " iterations!")
                    rel_err = np.linalg.norm(C._matvec(sol_GMRES[0]) - (rhs)) / np.linalg.norm(rhs)
                    log.warning("         error of the solution: " + str(rel_err))
                elif sol_GMRES[1] == 0:
                    rel_err = np.linalg.norm(C._matvec(sol_GMRES[0]) - (rhs)) / np.linalg.norm(rhs)
                    log.debug(
                        " --> GMRES BOUNDARY EFF. converged after " + str(counter.niter) + " iter. & rel err is " + str(
                            rel_err))

                w_calculated[EltCrack] = sol_GMRES[0]
                C.enable_tip_corr = False

            # known w
            if not w is None and p is None:
                raise ValueError("ERROR: case not yet implemented")

            # w and p both unknown
            if w is None and p is None:
                raise ValueError("ERROR: case not yet implemented")
        else:
            C_EltTip = np.copy(C[np.ix_(EltTip, EltTip)])  # keeping the tip element entries to restore current tip correction. This is
                                                  # done to avoid copying the full elasticity matrix.

            # filling fraction correction for element in the tip region
            for e in range(0, len(EltTip)):
                r = FillFrac[e] - .25
                if r < 0.1:
                    r = 0.1
                ac = (1 - r) / r
                C[EltTip[e], EltTip[e]] = C[EltTip[e], EltTip[e]] * (1. + ac * np.pi / 4.)



            if w is None and not p is None:
                w_calculated[EltCrack] = np.linalg.solve(C[np.ix_(EltCrack, EltCrack)], p_calculated[EltCrack])

            if not w is None and p is None:
                p_calculated[EltCrack] = np.dot(C[np.ix_(EltCrack, EltCrack)], w[EltCrack])

            # calculate the width and pressure by considering fracture as a static fracture.
            if w is None and p is None:

                C_Crack = C[np.ix_(EltCrack, EltCrack)]

                A = np.hstack((C_Crack, -np.ones((EltCrack.size, 1), dtype=np.float64)))
                A = np.vstack((A, np.ones((1, EltCrack.size + 1), dtype=np.float64)))
                A[-1, -1] = 0

                b = np.zeros((len(EltCrack)+1, ), dtype=np.float64)
                b[-1] = volume / mesh.EltArea

                sol = np.linalg.solve(A, b)

                w_calculated[EltCrack] = sol[np.arange(EltCrack.size)]
                p_calculated[EltCrack] = sol[EltCrack.size]

            # recover original C (without filling fraction correction)
            C[np.ix_(EltTip, EltTip)] = C_EltTip
        if boundaryEffect is None:
            return w_calculated, p_calculated, None
        else:
            return w_calculated, p_calculated, tracFromBoundary


#-----------------------------------------------------------------------------------------------------------------------

def g(a, b, x0, y0, la):
    return pow(a * x0 / (pow(a, 2) + la), 2) + pow(b * y0 / (pow(b, 2) + la), 2) - 1


#-----------------------------------------------------------------------------------------------------------------------

def Distance_ellipse(a, b, x0, y0):
    """
    This function calculates the smallest distance of a point from the given ellipse.

    Arguments:
        a (float):       -- the length of the major axis of the ellipse.
        b (float):       -- the length of the minor axis of the ellipse.
        x0 (float):      -- the x coordinate of the point from which the distance is to be found
        y0 (float):      -- the y coordinate of the point from which the distance is to be found

    Returns:
        D (float):       -- the shortest distance of the point from the ellipse.
    """

    # todo check! written by Weihan
    # a>b ellipse parameters, (x0,y0) is the center of the cell

    x0 = abs(x0)
    y0 = abs(y0)
    if (x0 < 1e-12 and y0 < 1e-12):
        D = b

    elif (x0 <1e-12  and y0 > 0):
        D = abs(y0 - b)

    elif (y0 <1e-12  and x0 > 0):
        if (x0 < (pow(a, 2) - pow(b, 2)) / a):
            # D=b*math.sqrt(1-pow(x0,2)/(pow(a,2)-pow(b,2)))
            xellipse = pow(a, 2) * x0 / (pow(a, 2) - pow(b, 2))
            yellipse = b * math.sqrt(1 - pow(xellipse / a, 2))
            D = math.sqrt(pow(x0 - xellipse, 2) + pow(yellipse, 2))
        else:
            D = abs(x0 - a)

    else:
        lamin = -pow(b, 2) + b * y0
        lamax = -pow(b, 2) + math.sqrt(pow(a * x0, 2) + pow(b * y0, 2))

        while (abs(g(a, b, x0, y0, lamin)) > 1e-6 or abs(g(a, b, x0, y0, lamax)) > 1e-6):
            lanew = (lamin + lamax) / 2

            if (g(a, b, x0, y0, lanew) < 0):
                lamax = lanew
            else:
                lamin = lanew

        la = (lamin + lamax) / 2
        xellipse = pow(a, 2) * x0 / (pow(a, 2) + la)
        yellipse = pow(b, 2) * y0 / (pow(b, 2) + la)
        D = math.sqrt(pow(x0 - xellipse, 2) + pow(y0 - yellipse, 2))

    return D


#-----------------------------------------------------------------------------------------------------------------------

def Distance_square(lx, ly, x, y):
    """
    The shortest distance of a point from a square
    """

    return abs(min([lx-x, lx+x, ly-y, ly+y]))


#-----------------------------------------------------------------------------------------------------------------------

class InitializationParameters:
    """
    This class store the initialization parameters.

    Args:
        geometry (Geometry):        -- Geometry class object describing the geometry of the fracture.
        regime (str):               -- the propagation regime of the fracture. Possible options are the following:

                                        - 'M'     -- radial fracture in viscosity dominated regime.
                                        - 'Mt'    -- radial fracture in viscosity dominated regime with leak-off.
                                        - 'K'     -- radial fracture in toughness dominated regime.
                                        - 'Kt'    -- radial fracture in toughness dominated regime with leak-off.
                                        - 'PKN'   -- PKN fracture.
                                        - 'E_K'   -- elliptical fracture propagating in toughness dominated regime.\
                                                     The solution is equivalent to a particular anisotropic toughness \
                                                     case described in Zia and Lecampion, 2018.
                                        - 'E_E'   -- the elliptical solution with transverse isotropic material \
                                                     properties (see Moukhtari and Lecampion, 2019).
                                        - 'MDR'   -- viscosity dominated solution for turbulent flow. The friction \
                                                     factor is calculated using MDR asymptote (see Zia and Lecampion\
                                                     2019).
        time (float):                   -- the time since the start of injection.
        width (ndarray):                -- the initial width of the fracture. The size should be equal to the number of
                                           elements in the mesh.
        net_pressure (float/ndarray):   -- the initial net pressure of the fracture. It can be either uniform for the static
                                           fracture or an ndarray.
        fracture_volume (float):        -- total initial volume of the fracture.
        tip_velocity (float/ndarray):   -- the velocity of the tip. It can be a float for radial fractures propagating
                                           with steady velocity or an ndarray equal to the size of tip elements list
                                           giving velocity of the corresponding tip elements.
        elasticity_matrix (ndarray):    -- the BEM elasticity matrix. See Zia & Lecampion 2019.

    """
    def __init__(self, geometry=None, regime='M', time=None, width=None, net_pressure=None, fracture_volume=None,
                 tip_velocity=None, elasticity_matrix=None, prescribe_w_and_pnet = False):
        self.geometry = geometry
        self.regime = regime
        self.time = time
        self.width = width
        self.netPressure = net_pressure
        self.fractureVolume = fracture_volume
        self.tipVelocity = tip_velocity
        self.C = elasticity_matrix
        self.prescribe_w_and_pnet = prescribe_w_and_pnet

        self.check_consistency()


    def check_consistency(self):
        """
        This function checks if the given parameters are consistent with each other.
        """
        log = logging.getLogger('PyFrac.InitializationParameters.check_consistency')

        compatible_regimes = {
            'radial': ['M', 'Mt', 'K', 'Kt', 'MDR', 'static', 'static-radial-K'],
            'height contained': ['PKN', 'KGD_K', 'static'],
            'elliptical': ['E_E', 'E_K', 'static'],
            'level set': ['static']
            }

        try:
            if self.regime not in compatible_regimes[self.geometry.shape]:
                err_string = "Initialization is not supported for the given regime and geometrical shape.\nBelow is " \
                             "the list of compatible regimes and shapes (see documentation for description of " \
                             "the regimes):\n\n"
                for keys, values in compatible_regimes.items():
                    err_string = err_string + repr(keys) + ':\t' + repr(values) + '\n'
                raise ValueError(err_string)
        except KeyError:
            err_string = "The given geometrical shape is not supported!\nSee the list below for supported shapes:\n"
            for keys, values in compatible_regimes.items():
                err_string = err_string + repr(keys) + '\n'
            raise ValueError(err_string)

        errors_analytical = {
            'radial': "Either time or radius is to be provided for radial fractures!",
            'height containedPKN': "Either time or length is to be provided for PKN type fractures. The height of the "
                                   "fracture is required in both cases!",
            'height containedKGD_K': "Either time or length is to be provided for toughness dominated KGD type "
                                     "fractures. The height of the fracture is required in both cases!",
            'ellipticalE_K': "Either time or length of minor axis is required to initialize the elliptical "
                             "fracture in toughness dominated regime!",
            'ellipticalE_E': "Either time or minor axis length along with the major to minor axes length ratio (gamma) " 
                             "is to be provided to initialize in transverse isotropic material!",
            }

        errors_static = {
            'radial': "Radius is to be provided for static radial fractures!",
            'height contained': "Length and height are required to initialize height contained fractures!",
            'elliptical': "The length of minor axis and the aspect ratio (Geometry.gamma) is required to initialize the"
                          " static elliptical fracture!",
            'level set': "To initialize according to a level set, the survey cells (Geometry.surveyCells) and their "
                         "distances (Geometry.tipDistances) along with \n the cells enclosed by the survey cells"
                         " (geometry.innerCells) are required!",
        }

        error = False
        # checks for analytical solutions
        if self.regime != 'static':
            if self.time is None:
                if self.geometry.shape == 'radial' and self.geometry.radius is None:
                    raise ValueError(errors_analytical[self.geometry.shape])
                if self.geometry.shape == 'height contained':
                    if self.geometry.fractureLength is None or self.geometry.fractureHeight is None:
                        error = True
                if self.geometry.shape == 'elliptical':
                    if self.regime == 'E_K' and self.geometry.minorAxis is None:
                        error = True
                    if self.regime == 'E_E':
                        if self.geometry.minorAxis is None or self.geometry.gamma is None:
                            error = True
            else:
                if self.geometry.shape == 'height contained':
                    if self.geometry.fractureHeight is None:
                        error = True
                if self.geometry.shape == 'elliptical':
                    if self.regime == 'E_E' and self.geometry.gamma is None:
                        error = True

            if error:
                raise ValueError(errors_analytical[self.geometry.shape + self.regime])

        # checks for static fracture
        else:
            if self.geometry.shape == 'radial' and self.geometry.radius is None:
                error = True
            elif self.geometry.shape == 'height contained':
                if self.geometry.fractureLength is None or self.geometry.fractureHeight is None:
                    error = True
            elif self.geometry.shape == 'elliptical':
                if self.geometry.minorAxis is None or self.geometry.gamma is None :
                    error = True
            elif self.geometry.shape == 'level set':
                if self.geometry.surveyCells is None or self.geometry.tipDistances is None or \
                            self.geometry.innerCells is None:
                    error = True

            if error:
                raise ValueError(errors_static[self.geometry.shape])

            if self.prescribe_w_and_pnet and (self.width is not None and self.netPressure is not None and self.C is None):
                log.warning('You are starting the simulation prescribing initial width and pressure, make sure it is what you want.')
            else:
                if (self.width is None and self.netPressure is None and self.fractureVolume is None) or self.C is None:
                    raise ValueError("The following parameters are required to initialize a static fracture:\n"
                                     "\t\t -- width or net pressure or total volume of the fracture\n"
                                     "\t\t -- the elasticity matrix")


#-----------------------------------------------------------------------------------------------------------------------

class Geometry:
    """
    This class defines the geometry of the fracture to be initialized.

    Args:
        shape (string):             -- string giving the geometrical shape of the fracture. Possible options are:

                                        - 'radial'
                                        - 'height contained'
                                        - 'elliptical'
                                        - 'level set'
        radius (float):             -- the radius of the radial fracture.
        fracture_length (float):    -- the half length of the fracture.
        fracture_height (float):    -- the height of the height contained fracture.
        minor_axis (float):         -- length of minor axis for elliptical fracture shape.
        gamma (float):              -- ratio of the length of the major axis to the minor axis. It should be more than
                                        one.
        survey_cells (ndarray):     -- the cells from which the distances to the fracture tip are provided.
        tip_distances (ndarray):    -- the minimum distances of the corresponding cells provided in the survey_cells to
                                       the tip of the fracture.
        inner_cells (ndarray):      -- the cells enclosed by the cells given in the survey_cells (inclusive). In other
                                       words, the cells inside the fracture.
        center (ndarray):           -- location of the center of the geometry.

    """

    def __init__(self, shape=None, radius=None, fracture_length=None, fracture_height=None, minor_axis=None,
                 gamma=None, survey_cells=None, tip_distances=None, inner_cells=None, center=None):
        self.shape = shape
        self.radius = radius
        self.fractureLength = fracture_length
        self.fractureHeight = fracture_height
        self.minorAxis = minor_axis
        if gamma is not None:
            if gamma < 1.:
                raise ValueError("The aspect ratio (ratio of the length of major axis to the minor axis) should be more"
                                 " than one")
        self.gamma = gamma
        self.surveyCells = survey_cells
        self.tipDistances = tip_distances
        self.innerCells = inner_cells
        self.center = center

# ----------------------------------------------------------------------------------------------------------------------

    def get_length_dimension(self):

        if self.shape == 'radial':
            length = self.radius
        elif self.shape == 'elliptical':
            length = self.minorAxis
        elif self.shape == 'height contained':
            length = self.fractureLength
        return length

# ----------------------------------------------------------------------------------------------------------------------
    def set_length_dimension(self, length):

        if self.shape == 'radial':
            self.radius = length
        elif self.shape == 'elliptical':
            self.minorAxis = length
        elif self.shape == 'height contained':
            self.fractureLength = length

# ----------------------------------------------------------------------------------------------------------------------
    def get_center(self):
        if self.center == None:
            return [0., 0.]
        else:
            return self.center



# ----------------------------------------------------------------------------------------------------------------------

def get_survey_points(geometry, mesh, source_coord=None):
    """
    This function provided the survey cells, corresponding distances to the front and the enclosed cells for the given
    geometry.
    """

    if geometry.center is None:
        center = source_coord
    else:
        center =geometry.center

    if geometry.shape == 'radial':
        if geometry.radius > min(mesh.Lx, mesh.Ly):
            raise ValueError("The radius of the radial fracture is larger than domain!")
        surv_cells, surv_dist, inner_cells = get_radial_survey_cells(mesh,
                                                                    geometry.radius,
                                                                    center)
    elif geometry.shape == 'elliptical':
        a = geometry.minorAxis * geometry.gamma
        if geometry.minorAxis > mesh.Ly or a > mesh.Lx:
            raise ValueError("The axes length of the elliptical fracture is larger than domain!")
        elif geometry.minorAxis < 2 * mesh.hy:
            raise ValueError("The fracture is very small compared to the mesh cell size!")
        surv_cells, surv_dist, inner_cells = get_eliptical_survey_cells(mesh,
                                                                        a,
                                                                        geometry.minorAxis,
                                                                        center)
    elif geometry.shape == 'height contained':
        if geometry.fractureLength > mesh.Lx or geometry.fractureHeight > mesh.Ly:
            raise ValueError("The fracture is larger than domain!")
        elif geometry.fractureLength < 2 * mesh.hx or geometry.fractureHeight < 2 * mesh.hy:
            raise ValueError("The fracture is very small compared to the mesh cell size!")
        surv_cells, surv_dist, inner_cells = get_rectangular_survey_cells(mesh,
                                                                          geometry.fractureLength,
                                                                          geometry.fractureHeight,
                                                                          center)
    elif geometry.shape == 'level set':
        surv_cells = geometry.surveyCells
        surv_dist = geometry.tipDistances
        inner_cells = geometry.innerCells
    else:
        raise ValueError("The given footprint shape is not supported!")

    return surv_cells, surv_dist, inner_cells
<|MERGE_RESOLUTION|>--- conflicted
+++ resolved
@@ -16,12 +16,9 @@
 from volume_integral import Integral_over_cell
 from symmetry import self_influence
 from continuous_front_reconstruction import reconstruct_front_continuous, UpdateListsFromContinuousFrontRec
-<<<<<<< HEAD
 from Hdot import gmres_counter
-=======
 from FMM import fmm
 
->>>>>>> f3d70fd0
 
 
 def get_eliptical_survey_cells(mesh, a, b, center=None):
@@ -408,42 +405,6 @@
     # Creating a fmm structure to solve the level set
     fmmStruct = fmm(mesh)
 
-<<<<<<< HEAD
-    # rest of the cells outside the survey cell ring
-    #EltRest = np.setdiff1d(np.arange(mesh.NumberOfElts), inner_region)
-    #band = np.arange(mesh.NumberOfElts)
-
-    # Reducing the cells where to compute the levelset
-    # computing a distance based on the level set value
-    distMax = np.max([dist_surv_cells.max(), mesh.cellDiag])
-    if distMax <= mesh.cellDiag:
-        iter = 3
-    else:
-        iter = int(3 + distMax/mesh.cellDiag)
-
-    #adding the neighbours
-    externalRibbon = surv_cells
-    currentBand = surv_cells
-    for i in range(iter):
-        nei = np.unique(mesh.NeiElements[externalRibbon].flatten())
-        externalRibbon = np.setdiff1d(nei, currentBand)
-        currentBand = np.concatenate((currentBand, externalRibbon))
-
-    band = np.unique(currentBand)
-    bandINcrack = np.setdiff1d(inner_region, band)
-    bandOUTcrack = np.setdiff1d(band, inner_region)
-    if len(bandINcrack) == 0:
-        bandINcrack = inner_region
-
-    # fast marching to get level set
-    SolveFMM(sgndDist,
-             surv_cells,
-             inner_region,
-             mesh,
-             bandOUTcrack, #EltRest,
-             bandINcrack) #inner_region)
-
-=======
     # We define the survey cells as the known elements and solve from there inwards (inside the fracture). To do
     # so, we need a sign change on the level set (positive inside)
     fmmStruct.solveFMM((-dist_surv_cells, surv_cells),
@@ -457,8 +418,8 @@
     # negative inside and positive outside.
     sgndDist = fmmStruct.LS
     sgndDist[toEval] = -sgndDist[toEval]
->>>>>>> f3d70fd0
-
+
+    band = np.arange(mesh.NumberOfElts)
     # costruct the front
     if projMethod == 'LS_continousfront':
         correct_size_of_pstv_region = [False, False, False]
@@ -610,8 +571,8 @@
         else:
             w_calculated = w
 
-    if not w is None and not p is None:
-        return w_calculated, p_calculated, None
+        if not w is None and not p is None:
+            return w_calculated, p_calculated, None
 
         if symmetric and not useBlockToeplizCompression and not volumeControlHMAT:
 
