# -*- coding: utf-8 -*-
"""
This file is part of PyFrac.

Created by Haseeb Zia on 03.04.17.
Copyright (c) ECOLE POLYTECHNIQUE FEDERALE DE LAUSANNE, Switzerland, Geo-Energy Laboratory, 2016-2019.
All rights reserved. See the LICENSE.TXT file for more details.
"""


# local imports
from volume_integral import leak_off_stagnant_tip, find_corresponding_ribbon_cell
from symmetry import get_symetric_elements, self_influence
from tip_inversion import TipAsymInversion, StressIntensityFactor
from elastohydrodynamic_solver import *
from level_set import SolveFMM, reconstruct_front, reconstruct_front_LS_gradient, UpdateLists
from continuous_front_reconstruction import reconstruct_front_continuous, UpdateListsFromContinuousFrontRec, you_advance_more_than_2_cells
from properties import IterationProperties, instrument_start, instrument_close
from anisotropy import *
from labels import TS_errorMessages
from explicit_RKL import solve_width_pressure_RKL2
from postprocess_fracture import append_to_json_file

def attempt_time_step(Frac, C, mat_properties, fluid_properties, sim_properties, inj_properties,
                      timeStep, perfNode=None):
    """
    This function attempts to propagate fracture with the given time step. The function injects fluid and propagates
    the fracture front according to the front advancing scheme given in the simulation properties.

    Args:
        Frac (Fracture):                        -- fracture object from the last time step.
        C (ndarray):                            -- the elasticity matrix.
        mat_properties (MaterialProperties):    -- material properties.
        fluid_properties (FluidProperties):     -- fluid properties.
        sim_properties (SimulationProperties):  -- simulation parameters.
        inj_properties (InjectionProperties):   -- injection properties.
        timeStep (float):                       -- time step.
        perfNode (IterationProperties):         -- a performance node to store performance data.

    Returns:
        - exitstatus (int)      -- see documentation for possible values.
        - Fr_k (Fracture)       -- fracture after advancing time step.
    """
    log = logging.getLogger('PyFrac.attempt_time_step')
    Qin = inj_properties.get_injection_rate(Frac.time, Frac)
    if inj_properties.sinkLocFunc is not None:
        Qin[inj_properties.sinkElem] -= inj_properties.sinkVel * Frac.mesh.EltArea

    if inj_properties.delayed_second_injpoint_elem is not None:
        if inj_properties.rate_delayed_inj_pt_func is None:
            if Frac.time >= inj_properties.injectionTime_delayed_second_injpoint:
                Qin[inj_properties.delayed_second_injpoint_elem]= inj_properties.injectionRate_delayed_second_injpoint/len(inj_properties.delayed_second_injpoint_elem)
            else:
                Qin[inj_properties.delayed_second_injpoint_elem] = inj_properties.init_rate_delayed_second_injpoint/len(inj_properties.delayed_second_injpoint_elem)
        else:
            Qin[inj_properties.delayed_second_injpoint_elem] = inj_properties.rate_delayed_inj_pt_func(Frac.time)/len(inj_properties.delayed_second_injpoint_elem)
        log.debug("\n  max value of the array Q(x,y) =   " + str(Qin.max()))
        log.debug("\n  Q at the delayed inj point    =   " + str(Qin[inj_properties.delayed_second_injpoint_elem]))

    if sim_properties.frontAdvancing == 'explicit':

        perfNode_explFront = instrument_start('extended front', perfNode)
        exitstatus, Fr_k = time_step_explicit_front(Frac,
                                                    C,
                                                    timeStep,
                                                    Qin,
                                                    mat_properties,
                                                    fluid_properties,
                                                    sim_properties,
                                                    perfNode_explFront)

        if perfNode_explFront is not None:
            instrument_close(perfNode, perfNode_explFront, None,
                             len(Frac.EltCrack), exitstatus == 1,
                             TS_errorMessages[exitstatus], Frac.time)
            perfNode.extendedFront_data.append(perfNode_explFront)

        # check if we advanced more than two cells
        if exitstatus ==1:
            if you_advance_more_than_2_cells(Fr_k.fully_traversed, Frac.EltRibbon, Frac.mesh.NeiElements) and \
                sim_properties.limitAdancementTo2cells:
                exitstatus = 17
                return exitstatus, Frac

        return exitstatus, Fr_k

    elif sim_properties.frontAdvancing == 'predictor-corrector':
        log.debug('Advancing front with velocity from last time-step...')

        perfNode_explFront = instrument_start('extended front', perfNode)
        exitstatus, Fr_k = time_step_explicit_front(Frac,
                                                    C,
                                                    timeStep,
                                                    Qin,
                                                    mat_properties,
                                                    fluid_properties,
                                                    sim_properties,
                                                    perfNode_explFront)

        if perfNode_explFront is not None:
            instrument_close(perfNode, perfNode_explFront, None,
                             len(Frac.EltCrack), exitstatus == 1,
                             TS_errorMessages[exitstatus], Frac.time)
            perfNode.extendedFront_data.append(perfNode_explFront)

    elif sim_properties.frontAdvancing == 'implicit':
        log.debug('Solving ElastoHydrodynamic equations with same footprint...')

        perfNode_sameFP = instrument_start('same front', perfNode)

        # width by injecting the fracture with the same footprint (balloon like inflation)
        exitstatus, Fr_k = injection_same_footprint(Frac,
                                                    C,
                                                    timeStep,
                                                    Qin,
                                                    mat_properties,
                                                    fluid_properties,
                                                    sim_properties,
                                                    perfNode_sameFP)
        if perfNode_sameFP is not None:
            instrument_close(perfNode, perfNode_sameFP, None,
                             len(Frac.EltCrack), exitstatus == 1,
                             TS_errorMessages[exitstatus], Frac.time)
            perfNode.sameFront_data.append(perfNode_sameFP)

    else:
        raise ValueError("Provided front advancing type not supported")

    if exitstatus != 1:
        # failed
        return exitstatus, Fr_k

    # Check for the propagation condition with the new width. If the all of the front is stagnant, return fracture as
    # final without front iteration.
    stagnant_crt = np.full((len(Fr_k.EltRibbon),), False, dtype=bool)
    # stagnant cells where propagation criteria is not met
    stagnant_crt[np.where(mat_properties.Kprime[Fr_k.EltRibbon] * (-Fr_k.sgndDist[Fr_k.EltRibbon]) ** 0.5 / (
            mat_properties.Eprime * Fr_k.w[Fr_k.EltRibbon]) > 1)[0]] = True
    # stagnant cells where fracture is closed
    stagnant_closed = np.full((len(Fr_k.EltRibbon),), False, dtype=bool)
    for i in range(len(Fr_k.EltRibbon)):
        stagnant_closed[i] = Fr_k.EltRibbon[i] in Fr_k.closed
    stagnant = np.bitwise_or(stagnant_closed, stagnant_crt)

    if np.all(stagnant):
        return 1, Fr_k

    log.debug('Starting Fracture Front loop...')

    norm = 10.
    k = 0

    previous_norm = 100 # initially set with a big value

    # Fracture front loop to find the correct front location
    while norm > sim_properties.tolFractFront:
        k = k + 1
        log.debug(' ')
        log.debug('Iteration ' + repr(k))
        fill_frac_last = np.copy(Fr_k.FillF)

        perfNode_extFront = instrument_start('extended front', perfNode)
        # find the new footprint and solve the elastohydrodynamic equations to to get the new fracture
        (exitstatus, Fr_k) = injection_extended_footprint(Fr_k.w,
                                                          Frac,
                                                          C,
                                                          timeStep,
                                                          Qin,
                                                          mat_properties,
                                                          fluid_properties,
                                                          sim_properties,
                                                          perfNode_extFront)

        if exitstatus == 1:
            # norm is evaluated by dividing the difference in the area of the tip cells between two successive
            # iterations with the number of tip cells.
            norm = abs((sum(Fr_k.FillF) - sum(fill_frac_last)) / len(Fr_k.FillF))
        else:
            norm = np.nan

        if perfNode_extFront is not None:
            instrument_close(perfNode, perfNode_extFront, norm,
                             len(Frac.EltCrack), exitstatus == 1,
                             TS_errorMessages[exitstatus], Frac.time)
            perfNode.extendedFront_data.append(perfNode_extFront)

        if exitstatus != 1:
            return exitstatus, Fr_k

        log.debug('Norm of subsequent filling fraction estimates = ' + repr(norm))

        # sometimes the code is going to fail because of the max number of iterations due to the lack of
        # improvement of the norm
        if norm is not np.nan:
            if abs((previous_norm-norm)/norm) < 0.001:
                log.debug( 'Norm of subsequent Norms of subsequent filling fraction estimates = ' + str(abs((previous_norm-norm)/norm)) + ' < 0.001')
                exitstatus = 15
                return exitstatus, None
            else:
                previous_norm = norm

        if k == sim_properties.maxFrontItrs:
            exitstatus = 6
            return exitstatus, None

<<<<<<< HEAD
    # check if we advanced more than two cells
    if exitstatus == 1:
        if you_advance_more_than_2_cells(Fr_k.fully_traversed, Frac.EltRibbon, Frac.mesh.NeiElements) and \
                sim_properties.limitAdancementTo2cells:
            exitstatus = 17
            return exitstatus, Frac

    if sim_properties.verbosity > 1:
        print("Fracture front converged after " + repr(k) + " iterations with norm = " + repr(norm))
=======
    log.debug("Fracture front converged after " + repr(k) + " iterations with norm = " + repr(norm))
>>>>>>> b0fdebdb

    return exitstatus, Fr_k


# ----------------------------------------------------------------------------------------------------------------------

def injection_same_footprint(Fr_lstTmStp, C, timeStep, Qin, mat_properties, fluid_properties, sim_properties,
                             perfNode=None):
    """
    This function solves the ElastoHydrodynamic equations to get the fracture width. The fracture footprint is taken
    to be the same as in the fracture from the last time step.

    Args:
        Fr_lstTmStp (Fracture):                     -- fracture object from the last time step.
        C (ndarray):                                -- the elasticity matrix.
        timeStep (float):                           -- time step.
        Qin (ndarray):                              -- current injection rate.
        mat_properties (MaterialProperties):        -- material properties.
        fluid_properties (FluidProperties):         -- fluid properties.
        sim_properties (SimulationProperties):      -- simulation parameters.
        perfNode (IterationProperties):             -- a performance node to store performance data.

    Returns:
        - exitstatus (int)          -- exit status (see the function description below for the possibilities).
        - Fr_kplus1 (Fracture)      -- the fracture after injection with the same footprint.

    """
    log = logging.getLogger('PyFrac.injection_same_footprint')
    LkOff = np.zeros((Fr_lstTmStp.mesh.NumberOfElts,), dtype=np.float64)
    if sum(mat_properties.Cprime[Fr_lstTmStp.EltCrack]) > 0.:
        # the tip cells are assumed to be stagnant in same footprint evaluation
        LkOff[Fr_lstTmStp.EltTip] = leak_off_stagnant_tip(Fr_lstTmStp.EltTip,
                                                          Fr_lstTmStp.l,
                                                          Fr_lstTmStp.alpha,
                                                          Fr_lstTmStp.TarrvlZrVrtx[Fr_lstTmStp.EltTip],
                                                          Fr_lstTmStp.time + timeStep,
                                                          mat_properties.Cprime,
                                                          timeStep,
                                                          Fr_lstTmStp.mesh)

        # Calculate leak-off term for the channel cell
        t_lst_min_t0 = Fr_lstTmStp.time - Fr_lstTmStp.Tarrival[Fr_lstTmStp.EltChannel]
        t_lst_min_t0[t_lst_min_t0 < 0.] = 0.
        t_min_t0 = t_lst_min_t0 + timeStep
        LkOff[Fr_lstTmStp.EltChannel] = 2 * mat_properties.Cprime[Fr_lstTmStp.EltChannel] * (t_min_t0 ** 0.5 -
                                                                                             t_lst_min_t0 ** 0.5) * Fr_lstTmStp.mesh.EltArea

    LkOff[Fr_lstTmStp.pFluid <= mat_properties.porePressure] = 0.

    if np.isnan(LkOff[Fr_lstTmStp.EltCrack]).any():
        exitstatus = 13
        return exitstatus, None

    # solve for width. All of the fracture cells are solved (tip values imposed from the last time step)
    empty = np.array([], dtype=int)
    if sim_properties.doublefracture and Fr_lstTmStp.fronts_dictionary['number_of_fronts'] == 2: # here we save the cells in the two cracks
        doublefracturedictionary = {"number_of_fronts": Fr_lstTmStp.fronts_dictionary['number_of_fronts'],
                                    "crackcells_0": Fr_lstTmStp.fronts_dictionary['crackcells_0'],
                                    "crackcells_1": Fr_lstTmStp.fronts_dictionary['crackcells_1']}
    elif sim_properties.projMethod != 'LS_continousfront':
        doublefracturedictionary = {"number_of_fronts": 1}
    else:
        doublefracturedictionary = {"number_of_fronts": Fr_lstTmStp.fronts_dictionary['number_of_fronts']}

    w_k, p_k, return_data = solve_width_pressure(Fr_lstTmStp, #Fr_lstTmStp
                                         sim_properties,
                                         fluid_properties,
                                         mat_properties,
                                         empty, #EltTip
                                         empty, #partlyFilledTip
                                         C,
                                         Fr_lstTmStp.FillF[empty],
                                         Fr_lstTmStp.EltCrack,
                                         Fr_lstTmStp.InCrack,
                                         LkOff,
                                         empty, #wTip
                                         timeStep,
                                         Qin,
                                         perfNode,
                                         empty, #Vel
                                         empty, #corr_ribbon
                                         doublefracturedictionary= doublefracturedictionary)

    # check if the solution is valid
    if np.isnan(w_k).any() or np.isnan(p_k).any():
        exitstatus = 5
        return exitstatus, None

    if (w_k < 0).any():
        log.warning('Neg width encountered!')

    Fr_kplus1 = copy.deepcopy(Fr_lstTmStp)
    Fr_kplus1.time += timeStep
    Fr_kplus1.w = w_k
    Fr_kplus1.pFluid = p_k
    Fr_kplus1.pNet = np.zeros((Fr_kplus1.mesh.NumberOfElts,))
    Fr_kplus1.pNet[Fr_lstTmStp.EltCrack] = p_k[Fr_lstTmStp.EltCrack] - mat_properties.SigmaO[Fr_lstTmStp.EltCrack]
    Fr_kplus1.closed = return_data[1]
    Fr_kplus1.v = np.zeros((len(Fr_kplus1.EltTip), ), dtype=np.float64)
    Fr_kplus1.timeStep_last = timeStep
    Fr_kplus1.FractureVolume = np.sum(Fr_kplus1.w) * Fr_kplus1.mesh.EltArea
    Fr_kplus1.LkOff = LkOff
    Fr_kplus1.LkOffTotal += np.sum(LkOff)
    Fr_kplus1.injectedVol += sum(Qin) * timeStep
    # Fr_kplus1.efficiency = (Fr_kplus1.injectedVol - sum(Fr_kplus1.LkOffTotal[Fr_kplus1.EltCrack])) \
    #                        / Fr_kplus1.injectedVol
    Fr_kplus1.efficiency = (Fr_kplus1.injectedVol -Fr_kplus1.LkOffTotal) \
                           / Fr_kplus1.injectedVol
    Fr_kplus1.source = Fr_lstTmStp.EltCrack[np.where(Qin[Fr_lstTmStp.EltCrack] != 0)[0]]
    if return_data[0]!=None:
        Fr_kplus1.effVisc = return_data[0][1]
        fluidVel = return_data[0][0]
    if fluid_properties.turbulence:
        if sim_properties.saveReynNumb or sim_properties.saveFluidFlux:
            ReNumb, check = turbulence_check_tip(fluidVel, Fr_kplus1, fluid_properties, return_ReyNumb=True)
            if sim_properties.saveReynNumb:
                Fr_kplus1.ReynoldsNumber = ReNumb
            if sim_properties.saveFluidFlux:
                Fr_kplus1.fluidFlux = ReNumb * 3 / 4 / fluid_properties.density * fluid_properties.viscosity
        if sim_properties.saveFluidVel:
            Fr_kplus1.fluidVelocity = fluidVel
        if sim_properties.saveFluidVelAsVector:  raise SystemExit('saveFluidVelAsVector Not yet implemented')
        if sim_properties.saveFluidFluxAsVector: raise SystemExit('saveFluidFluxAsVector Not yet implemented')
    else:
        if sim_properties.saveFluidFlux or sim_properties.saveFluidVel or sim_properties.saveReynNumb or sim_properties.saveFluidFluxAsVector or sim_properties.saveFluidVelAsVector:
            ###todo: re-evaluating these parameters is highly inefficient. They have to be stored if neccessary when
            # the solution is evaluated.
            fluid_flux, fluid_vel, Rey_num, fluid_flux_components, fluid_vel_components = calculate_fluid_flow_characteristics_laminar(Fr_kplus1.w,
                                                                                          Fr_kplus1.pFluid,
                                                                                          mat_properties.SigmaO,
                                                                                          Fr_kplus1.mesh,
                                                                                          Fr_kplus1.EltCrack,
                                                                                          Fr_kplus1.InCrack,
                                                                                          fluid_properties.muPrime,
                                                                                          fluid_properties.density)

            if sim_properties.saveFluidFlux:
                fflux = np.zeros((4, Fr_kplus1.mesh.NumberOfElts), dtype=np.float32)
                fflux[:, Fr_kplus1.EltCrack] = fluid_flux
                Fr_kplus1.fluidFlux = fflux

            if sim_properties.saveFluidFluxAsVector:
                fflux_components = np.zeros((8, Fr_kplus1.mesh.NumberOfElts), dtype=np.float32)
                fflux_components[:, Fr_kplus1.EltCrack] = fluid_flux_components
                Fr_kplus1.fluidFlux_components = fflux_components

            if sim_properties.saveFluidVel:
                fvel = np.zeros((4, Fr_kplus1.mesh.NumberOfElts), dtype=np.float32)
                fvel[:, Fr_kplus1.EltCrack] = fluid_vel
                Fr_kplus1.fluidVelocity = fvel

            if sim_properties.saveFluidVelAsVector:
                fvel_components = np.zeros((8, Fr_kplus1.mesh.NumberOfElts), dtype=np.float32)
                fvel_components[:, Fr_kplus1.EltCrack] = fluid_vel_components
                Fr_kplus1.fluidVelocity_components = fvel_components

            if sim_properties.saveReynNumb:
                Rnum = np.zeros((4, Fr_kplus1.mesh.NumberOfElts), dtype=np.float32)
                Rnum[:, Fr_kplus1.EltCrack] = Rey_num
                Fr_kplus1.ReynoldsNumber = Rnum

    Fr_lstTmStp.closed = return_data[1]
    # check if the solution is valid

    if return_data[2]:
        return 14, Fr_kplus1

    exitstatus = 1
    return exitstatus, Fr_kplus1


# -----------------------------------------------------------------------------------------------------------------------


def injection_extended_footprint(w_k, Fr_lstTmStp, C, timeStep, Qin, mat_properties, fluid_properties,
                                 sim_properties, perfNode=None):
    """
    This function takes the fracture width from the last iteration of the fracture front loop, calculates the level set
    (fracture front position) by inverting the tip asymptote and then solves the ElastoHydrodynamic equations to obtain
    the new fracture width.

    Args:
        w_k (ndarray):                          -- the width from last iteration of fracture front.
        Fr_lstTmStp (Fracture):                 -- fracture object from the last time step.
        C (ndarray):                            -- the elasticity matrix.
        timeStep (float):                       -- time step.
        Qin (ndarray):                          -- current injection rate.
        mat_properties (MaterialProperties):    -- material properties.
        fluid_properties (FluidProperties ):    -- fluid properties.
        sim_properties (SimulationProperties):  -- simulation parameters.
        perfNode (IterationProperties):         -- the IterationProperties object passed to be populated with data.

    Returns:
        - exitstatus (int)  possible values are

        | 0       -- not propagated
        | 1       -- iteration successful
        | 2       -- evaluated level set is not valid
        | 3       -- front is not tracked correctly
        | 4       -- evaluated tip volume is not valid
        | 5       -- solution of elastohydrodynamic solver is not valid
        | 6       -- did not converge after max iterations
        | 7       -- tip inversion not successful
        | 8       -- ribbon element not found in the enclosure of a tip cell
        | 9       -- filling fraction not correct
        | 10      -- toughness iteration did not converge
        | 11      -- projection could not be found
        | 12      -- reached end of grid
        | 13      -- leak off can't be evaluated
        | 14      -- fracture fully closed
        | 15      -- iterations on front will not converge (continuous front)
        | 16      -- max number of cells achieved. Reducing the number of cells
        | 17      -- you advanced more than two cells in a row. Repeating with a smaller time step
        - Fracture:            fracture after advancing time step.

    """
    log = logging.getLogger('PyFrac.injection_extended_footprint')
    itr = 0
    sgndDist_k = np.copy(Fr_lstTmStp.sgndDist)

    # toughness iteration loop
    while itr < sim_properties.maxProjItrs:

        if sim_properties.paramFromTip or mat_properties.anisotropic_K1c or mat_properties.TI_elasticity:
            if sim_properties.projMethod == 'ILSA_orig':
                projection_method = projection_from_ribbon
            elif sim_properties.projMethod == 'LS_grad':
                projection_method = projection_from_ribbon_LS_gradient
            elif sim_properties.projMethod == 'LS_continousfront': #todo: test this case!!!
                projection_method = projection_from_ribbon_LS_gradient
            if itr == 0 :
                # first iteration
                alpha_ribbon_k = projection_method(Fr_lstTmStp.EltRibbon,
                                                   Fr_lstTmStp.EltChannel,
                                                   Fr_lstTmStp.mesh,
                                                   sgndDist_k)
                alpha_ribbon_km1 = np.zeros(Fr_lstTmStp.EltRibbon.size, )
            else:
                alpha_ribbon_k = 0.3 * alpha_ribbon_k + 0.7 * projection_method(Fr_lstTmStp.EltRibbon,
                                                                                Fr_lstTmStp.EltChannel,
                                                                                Fr_lstTmStp.mesh,
                                                                                sgndDist_k)
            if np.isnan(alpha_ribbon_k).any():
                exitstatus = 11
                return exitstatus, None

        if sim_properties.paramFromTip or mat_properties.anisotropic_K1c:

            Kprime_k = get_toughness_from_cellCenter(alpha_ribbon_k,
                                                     sgndDist_k,
                                                     Fr_lstTmStp.EltRibbon,
                                                     mat_properties,
                                                     Fr_lstTmStp.mesh) * (32 / np.pi) ** 0.5

            if np.isnan(Kprime_k).any():
                exitstatus = 11
                return exitstatus, None
        else:
            Kprime_k = None

        if mat_properties.TI_elasticity:
            Eprime_k = TI_plain_strain_modulus(alpha_ribbon_k,
                                               mat_properties.Cij)
            if np.isnan(Eprime_k).any():
                exitstatus = 11
                return exitstatus, None
        else:
            Eprime_k = None

        # Initialization of the signed distance in the ribbon element - by inverting the tip asymptotics
        sgndDist_k = 1e50 * np.ones((Fr_lstTmStp.mesh.NumberOfElts,), float)  # Initializing the cells with extremely
        # large float value. (algorithm requires inf)

        perfNode_tipInv = instrument_start('tip inversion', perfNode)

        sgndDist_k[Fr_lstTmStp.EltRibbon] = - TipAsymInversion(w_k,
                                                               Fr_lstTmStp,
                                                               mat_properties,
                                                               fluid_properties,
                                                               sim_properties,
                                                               timeStep,
                                                               Kprime_k=Kprime_k,
                                                               Eprime_k=Eprime_k,
                                                               perfNode=perfNode_tipInv)

        status = True
        fail_cause = None
        # if tip inversion returns nan
        if np.isnan(sgndDist_k[Fr_lstTmStp.EltRibbon]).any():
            status = False
            fail_cause = 'tip inversion failed'
            exitstatus = 7

        if perfNode_tipInv is not None:
            instrument_close(perfNode, perfNode_tipInv, None, len(Fr_lstTmStp.EltRibbon),
                             status, fail_cause, Fr_lstTmStp.time)
            perfNode.tipInv_data.append(perfNode_tipInv)

        if not status:
            return exitstatus, None

        # Check if the front is receding
        sgndDist_k[Fr_lstTmStp.EltRibbon] = np.minimum(sgndDist_k[Fr_lstTmStp.EltRibbon],
                                                       Fr_lstTmStp.sgndDist[Fr_lstTmStp.EltRibbon])

        # region expected to have the front after propagation. The signed distance of the cells only in this region will
        # evaluated with the fast marching method to avoid unnecessary computation cost
        current_prefactor = sim_properties.get_time_step_prefactor(Fr_lstTmStp.time + timeStep)
        # front_region = np.where(abs(Fr_lstTmStp.sgndDist) < current_prefactor * 6.66 * (
        #         Fr_lstTmStp.mesh.hx ** 2 + Fr_lstTmStp.mesh.hy ** 2) ** 0.5)[0]
        front_region = np.arange(Fr_lstTmStp.mesh.NumberOfElts)
        # the search region outwards from the front position at last time step
        pstv_region = np.where(Fr_lstTmStp.sgndDist[front_region] >= -(Fr_lstTmStp.mesh.hx ** 2 +
                                                                       Fr_lstTmStp.mesh.hy ** 2) ** 0.5)[0]
        # the search region inwards from the front position at last time step
        ngtv_region = np.where(Fr_lstTmStp.sgndDist[front_region] < 0)[0]

        # SOLVE EIKONAL eq via Fast Marching Method to get the distance from tip for each cell.
        SolveFMM(sgndDist_k,
                 Fr_lstTmStp.EltRibbon,
                 Fr_lstTmStp.EltChannel,
                 Fr_lstTmStp.mesh,
                 front_region[pstv_region],
                 front_region[ngtv_region])

        # do it only once if not anisotropic
        if not (sim_properties.paramFromTip or mat_properties.anisotropic_K1c
                or mat_properties.TI_elasticity) or sim_properties.explicitProjection:
            break

        norm = np.linalg.norm(abs(alpha_ribbon_k - alpha_ribbon_km1) / np.pi * 2)
        if norm < sim_properties.toleranceProjection:
            log.debug("projection iteration converged after " + repr(itr - 1) + " iterations; exiting norm " +
                      repr(norm))
            break

        alpha_ribbon_km1 = np.copy(alpha_ribbon_k)
        log.debug("iterating on projection... norm " + repr(norm))
        itr += 1

    # if itr == sim_properties.maxProjItrs:
    #     exitstatus = 10
    #     return exitstatus, None

    # gets the new tip elements, along with the length and angle of the perpendiculars drawn on front (also containing
    # the elements which are fully filled after the front is moved outward)
    if sim_properties.projMethod == 'ILSA_orig':
        EltsTipNew, l_k, alpha_k, CellStatus = reconstruct_front(sgndDist_k,
                                                                 front_region,
                                                                 Fr_lstTmStp.EltChannel,
                                                                 Fr_lstTmStp.mesh)
    elif sim_properties.projMethod == 'LS_grad':
        EltsTipNew, l_k, alpha_k, CellStatus = reconstruct_front_LS_gradient(sgndDist_k,
                                                                             front_region,
                                                                             Fr_lstTmStp.EltChannel,
                                                                             Fr_lstTmStp.mesh)
    elif sim_properties.projMethod == 'LS_continousfront':
        correct_size_of_pstv_region = [False, False, False]
        recomp_LS_4fullyTravCellsAfterCoalescence_OR_RemovingPtsOnCommonEdge = False
        while not correct_size_of_pstv_region[0]:
            EltsTipNew, \
            listofTIPcellsONLY, \
            l_k, \
            alpha_k, \
            CellStatus, \
            newRibbon, \
            zrVertx_k_with_fully_traversed, \
            zrVertx_k_without_fully_traversed, \
            correct_size_of_pstv_region, \
            sgndDist_k_temp, Ffront,number_of_fronts, fronts_dictionary = reconstruct_front_continuous(sgndDist_k,
                                                                          front_region[pstv_region],
                                                                          Fr_lstTmStp.EltRibbon,
                                                                          Fr_lstTmStp.EltChannel,
                                                                          Fr_lstTmStp.mesh,
                                                                          recomp_LS_4fullyTravCellsAfterCoalescence_OR_RemovingPtsOnCommonEdge,
                                                                          lstTmStp_EltCrack0=Fr_lstTmStp.fronts_dictionary['crackcells_0'])
            if correct_size_of_pstv_region[2]:
                exitstatus = 7 # You are here because the level set has negative values until the end of the mesh
                                # or because a fictitius cell has intersected the mesh.frontlist
                return exitstatus, None

            if correct_size_of_pstv_region[1]:
                Fr_kplus1 = copy.deepcopy(Fr_lstTmStp)
                Fr_kplus1.EltTip = EltsTipNew  # !!! EltsTipNew are the intersection between the fictitius cells and the frontlist as tip in order to decide the direction of remeshing
                # (in case of anisotropic remeshing)
                exitstatus = 12 # You are here because the level set has negative values until the end of the mesh
                                # or because a fictitius cell has intersected the mesh.frontlist
                return exitstatus, Fr_kplus1

            if not correct_size_of_pstv_region[0]:
                # Expand the
                # - front region by 1 cell tickness
                # - pstv_region by 1 cell tickness
                # - ngtv_region by 1 cell tickness

                # front_region = np.unique(np.ndarray.flatten(Fr_lstTmStp.mesh.NeiElements[front_region]))
                front_region = np.arange(Fr_lstTmStp.mesh.NumberOfElts)
                # the search region outwards from the front position at last time step
                pstv_region = np.where(Fr_lstTmStp.sgndDist[front_region] >= -(Fr_lstTmStp.mesh.hx ** 2 +
                                                                               Fr_lstTmStp.mesh.hy ** 2) ** 0.5)[0]
                # the search region inwards from the front position at last time step
                ngtv_region = np.where(Fr_lstTmStp.sgndDist[front_region] < 0)[0]

                # SOLVE EIKONAL eq via Fast Marching Method starting to get the distance from tip for each cell.
                SolveFMM(sgndDist_k,
                         Fr_lstTmStp.EltTip,
                         Fr_lstTmStp.EltCrack,
                         Fr_lstTmStp.mesh,
                         front_region[pstv_region],
                         front_region[ngtv_region])
        sgndDist_k = sgndDist_k_temp

        del correct_size_of_pstv_region
    else:
        raise SystemExit("projection method not supported")


    if not np.in1d(EltsTipNew, front_region).any():
        raise SystemExit("The tip elements are not in the band. Increase the size of the band for FMM to evaluate"
                         " level set.")

    # If the angle and length of the perpendicular are not correct
    nan = np.logical_or(np.isnan(alpha_k), np.isnan(l_k))
    if nan.any() or (l_k < 0).any() or (alpha_k < 0).any() or (alpha_k > np.pi / 2).any():
        exitstatus = 3
        return exitstatus, None

    # check if any of the tip cells has a neighbor outside the grid, i.e. fracture has reached the end of the grid.
    if len(np.intersect1d(Fr_lstTmStp.mesh.Frontlist, EltsTipNew)) > 0:
        Fr_lstTmStp.EltTip = EltsTipNew
        exitstatus = 12
        return exitstatus, Fr_lstTmStp

    # generate the InCrack array for the current front position
    InCrack_k = np.zeros((Fr_lstTmStp.mesh.NumberOfElts,), dtype=np.int8)
    InCrack_k[Fr_lstTmStp.EltChannel] = 1
    InCrack_k[EltsTipNew] = 1  #EltsTipNew is new tip + fully traversed

    if len(InCrack_k[np.where(InCrack_k == 1)]) > sim_properties.maxElementIn and \
            sim_properties.meshReductionPossible:
        exitstatus = 16
        return exitstatus, Fr_lstTmStp


    # the velocity of the front for the current front position
    # todo: not accurate on the first iteration. needed to be checked
    Vel_k = -(sgndDist_k[EltsTipNew] - Fr_lstTmStp.sgndDist[EltsTipNew]) / timeStep

    # Calculate filling fraction of the tip cells for the current fracture position
    FillFrac_k = Integral_over_cell(EltsTipNew,
                                    alpha_k,
                                    l_k,
                                    Fr_lstTmStp.mesh,
                                    'A',
                                    projMethod=sim_properties.projMethod) / Fr_lstTmStp.mesh.EltArea

    # todo !!! Hack: This check rounds the filling fraction to 1 if it is not bigger than 1 + 1e-4 (up to 4 figures)
    FillFrac_k[np.logical_and(FillFrac_k > 1.0, FillFrac_k < 1 + 1e-4)] = 1.0

    # if filling fraction is below zero or above 1+1e-4
    if (FillFrac_k > 1.0).any() or (FillFrac_k < 0.0 - np.finfo(float).eps).any():
        exitstatus = 9
        return exitstatus, None

    if sim_properties.projMethod != 'LS_continousfront':
        # todo: some of the list are redundant to calculate on each iteration
        # Evaluate the element lists for the trial fracture front
        (EltChannel_k,
         EltTip_k,
         EltCrack_k,
         EltRibbon_k,
         zrVertx_k,
         CellStatus_k,
         fully_traversed_k) = UpdateLists(Fr_lstTmStp.EltChannel,
                                     EltsTipNew,
                                     FillFrac_k,
                                     sgndDist_k,
                                     Fr_lstTmStp.mesh)
    elif sim_properties.projMethod == 'LS_continousfront':
        zrVertx_k = zrVertx_k_without_fully_traversed
        (EltChannel_k,
         EltTip_k,
         EltCrack_k,
         EltRibbon_k,
         CellStatus_k,
         fully_traversed_k) = UpdateListsFromContinuousFrontRec(newRibbon,
                                                           sgndDist_k,
                                                           Fr_lstTmStp.EltChannel,
                                                           EltsTipNew,
                                                           listofTIPcellsONLY,
                                                           Fr_lstTmStp.mesh)
                                                           
        if np.isnan(EltChannel_k).any():
            exitstatus = 3
            return exitstatus, None
                                                           
    # EletsTipNew may contain fully filled elements also. Identifying only the partially filled elements
    partlyFilledTip = np.arange(EltsTipNew.shape[0])[np.in1d(EltsTipNew, EltTip_k)]
    log.debug('Solving the EHL system with the new trial footprint')

    if sim_properties.projMethod != 'LS_continousfront':
    # Calculating Carter's coefficient at tip to be used to calculate the volume integral in the tip cells
        zrVrtx_newTip = find_zero_vertex(EltsTipNew, sgndDist_k, Fr_lstTmStp.mesh)
    else: zrVrtx_newTip = zrVertx_k_with_fully_traversed.transpose()

    # finding ribbon cells corresponding to tip cells
    corr_ribbon = find_corresponding_ribbon_cell(EltsTipNew,
                                                 alpha_k,
                                                 zrVrtx_newTip,
                                                 Fr_lstTmStp.mesh)
    Cprime_tip = mat_properties.Cprime[corr_ribbon]

    # Calculating toughness at tip to be used to calculate the volume integral in the tip cells
    if sim_properties.paramFromTip or mat_properties.anisotropic_K1c:
        if sim_properties.projMethod != 'LS_continousfront':
            # Calculating Carter's coefficient at tip to be used to calculate the volume integral in the tip cells
            zrVrtx_newTip = find_zero_vertex(EltsTipNew, sgndDist_k, Fr_lstTmStp.mesh)
        else: zrVrtx_newTip = zrVertx_k_with_fully_traversed.transpose()

        # get toughness from tip in case of anisotropic or
        Kprime_tip = (32 / np.pi) ** 0.5 * get_toughness_from_zeroVertex(EltsTipNew,
                                                                         Fr_lstTmStp.mesh,
                                                                         mat_properties,
                                                                         alpha_k,
                                                                         l_k,
                                                                         zrVrtx_newTip)
    else:
        Kprime_tip = mat_properties.Kprime[corr_ribbon]

    if mat_properties.TI_elasticity:
        Eprime_tip = TI_plain_strain_modulus(alpha_k,
                                             mat_properties.Cij)
    else:
        Eprime_tip = np.full((EltsTipNew.size,), mat_properties.Eprime, dtype=np.float64)

    if perfNode is not None:
        perfNode_wTip = instrument_start('nonlinear system solve', perfNode)

    # stagnant tip cells i.e. the tip cells whose distance from front has not changed.
    stagnant = (-(sgndDist_k[EltsTipNew] - Fr_lstTmStp.sgndDist[EltsTipNew]) /
                (Fr_lstTmStp.mesh.hx**2 + Fr_lstTmStp.mesh.hy**2)**0.5 < sim_properties.toleranceVStagnant)
    # we need to remove it:
    # if stagnant.any() and not ((sim_properties.get_tipAsymptote() == 'U') or (sim_properties.get_tipAsymptote() == 'U1')):
    #     log.warning("Stagnant front is only supported with universal tip asymptote. continuing...")
    #     stagnant = np.full((EltsTipNew.size,), False, dtype=bool)

    if perfNode is not None:
        perfNode_tipWidth = instrument_start('tip width', perfNode)
        #todo close tip width instrumentation

    if stagnant.any():
        # if any tip cell with stagnant front calculate stress intensity factor for stagnant cells
        KIPrime = StressIntensityFactor(w_k,
                                        sgndDist_k,
                                        EltsTipNew,
                                        EltRibbon_k,
                                        stagnant,
                                        Fr_lstTmStp.mesh,
                                        Eprime=Eprime_tip)

        # todo: Find the right cause of failure
        # if the stress Intensity factor cannot be found. The most common reason is wiggles in the front resulting
        # in isolated tip cells.
        if np.isnan(KIPrime).any():
            exitstatus = 8
            return exitstatus, None

        # Calculate average width in the tip cells by integrating tip asymptote. Width of stagnant cells are calculated
        # using the stress intensity factor (see Dontsov and Peirce, JFM RAPIDS, 2017)
        wTip = Integral_over_cell(EltsTipNew,
                                  alpha_k,
                                  l_k,
                                  Fr_lstTmStp.mesh,
                                  sim_properties.get_tipAsymptote(),
                                  frac=Fr_lstTmStp,
                                  mat_prop=mat_properties,
                                  fluid_prop=fluid_properties,
                                  Vel=Vel_k,
                                  stagnant=stagnant,
                                  KIPrime=KIPrime,
                                  Eprime=Eprime_tip,
                                  Cprime=Cprime_tip) / Fr_lstTmStp.mesh.EltArea
    else:
        # Calculate average width in the tip cells by integrating tip asymptote
        wTip = Integral_over_cell(EltsTipNew,
                                  alpha_k,
                                  l_k,
                                  Fr_lstTmStp.mesh,
                                  sim_properties.get_tipAsymptote(),
                                  frac=Fr_lstTmStp,
                                  mat_prop=mat_properties,
                                  fluid_prop=fluid_properties,
                                  Vel=Vel_k,
                                  Kprime=Kprime_tip,
                                  Eprime=Eprime_tip,
                                  Cprime=Cprime_tip,
                                  stagnant=stagnant) / Fr_lstTmStp.mesh.EltArea

    # check if the tip volume has gone into negative
    smallNgtvWTip = np.where(np.logical_and(wTip < 0, wTip > -1e-4 * np.mean(wTip)))
    if np.asarray(smallNgtvWTip).size > 0:
        #  warnings.warn("Small negative volume integral(s) received, ignoring "+repr(wTip[smallngtvwTip])+' ...')
        wTip[smallNgtvWTip] = abs(wTip[smallNgtvWTip])

    if (wTip < 0).any() or sum(wTip) == 0.:
        exitstatus = 4
        return exitstatus, None

    if perfNode is not None:
        pass
        # todo close tip width instrumentation

    LkOff = np.zeros((len(CellStatus),), dtype=np.float64)
    if sum(mat_properties.Cprime[EltsTipNew]) > 0:
        # Calculate leak-off term for the tip cell
        LkOff[EltsTipNew] = 2 * mat_properties.Cprime[EltsTipNew] * Integral_over_cell(EltsTipNew,
                                                                                       alpha_k,
                                                                                       l_k,
                                                                                       Fr_lstTmStp.mesh,
                                                                                       'Lk',
                                                                                       mat_prop=mat_properties,
                                                                                       frac=Fr_lstTmStp,
                                                                                       Vel=Vel_k,
                                                                                       dt=timeStep,
                                                                                       arrival_t=
                                                                                       Fr_lstTmStp.TarrvlZrVrtx[
                                                                                           EltsTipNew])

    if sum(mat_properties.Cprime[Fr_lstTmStp.EltChannel]) > 0:
        # todo: no need to evaluate on each iteration. Need to decide. Evaluating here for now for better readability
        t_lst_min_t0 = Fr_lstTmStp.time - Fr_lstTmStp.Tarrival[Fr_lstTmStp.EltChannel]
        t_lst_min_t0[t_lst_min_t0 < 0.] = 0.
        t_min_t0 = t_lst_min_t0 + timeStep
        LkOff[Fr_lstTmStp.EltChannel] = 2 * mat_properties.Cprime[Fr_lstTmStp.EltChannel] * (
                t_min_t0 ** 0.5 - t_lst_min_t0 ** 0.5) * Fr_lstTmStp.mesh.EltArea
        if stagnant.any():
            LkOff[EltsTipNew[stagnant]] = leak_off_stagnant_tip(EltsTipNew[stagnant],
                                                                l_k[stagnant],
                                                                alpha_k[stagnant],
                                                                Fr_lstTmStp.TarrvlZrVrtx[EltsTipNew[stagnant]],
                                                                Fr_lstTmStp.time + timeStep,
                                                                mat_properties.Cprime,
                                                                timeStep,
                                                                Fr_lstTmStp.mesh)

    # set leak off to zero if pressure below pore pressure
    LkOff[Fr_lstTmStp.pFluid <= mat_properties.porePressure] = 0.

    if np.isnan(LkOff[EltsTipNew]).any():
        exitstatus = 13
        return exitstatus, None
    if sim_properties.doublefracture and fronts_dictionary['number_of_fronts'] == 2:
        doublefracturedictionary = {"number_of_fronts": fronts_dictionary['number_of_fronts'],
                                    "crackcells_0": fronts_dictionary['crackcells_0'],
                                    "crackcells_1": fronts_dictionary['crackcells_1'],
                                    "TIPcellsANDfullytrav_0": fronts_dictionary['TIPcellsANDfullytrav_0'],
                                    "TIPcellsANDfullytrav_1": fronts_dictionary['TIPcellsANDfullytrav_1']}
    elif sim_properties.projMethod != 'LS_continousfront':
        doublefracturedictionary = {"number_of_fronts": 1}
    else:
        doublefracturedictionary = {"number_of_fronts":fronts_dictionary['number_of_fronts']}

    w_n_plus1, pf_n_plus1, data = solve_width_pressure(Fr_lstTmStp,
                                                       sim_properties,
                                                       fluid_properties,
                                                       mat_properties,
                                                       EltsTipNew,
                                                       partlyFilledTip,
                                                       C,
                                                       FillFrac_k,
                                                       EltCrack_k,
                                                       InCrack_k,
                                                       LkOff,
                                                       wTip,
                                                       timeStep,
                                                       Qin,
                                                       perfNode,
                                                       Vel_k,
                                                       corr_ribbon,
                                                       doublefracturedictionary=doublefracturedictionary)

    # check if the new width is valid
    if np.isnan(w_n_plus1).any():
        exitstatus = 5
        return exitstatus, None
    if data[0] != None:
        fluidVel = data[0][0]
    # setting arrival time for fully traversed tip elements (new channel elements)
    Tarrival_k = np.copy(Fr_lstTmStp.Tarrival)
    max_Tarrival = np.nanmax(Tarrival_k)
    nc = np.setdiff1d(EltChannel_k, Fr_lstTmStp.EltChannel)
    new_channel = np.array([], dtype=int)
    for i in nc:
        new_channel = np.append(new_channel, np.where(EltsTipNew == i)[0])
    t_enter = Fr_lstTmStp.time + timeStep - l_k[new_channel] / Vel_k[new_channel]
    max_l = Fr_lstTmStp.mesh.hx * np.cos(alpha_k[new_channel]) + Fr_lstTmStp.mesh.hy * np.sin(alpha_k[new_channel])
    t_leave = Fr_lstTmStp.time + timeStep - (l_k[new_channel] - max_l) / Vel_k[new_channel]
    Tarrival_k[EltsTipNew[new_channel]] = (t_enter + t_leave) / 2
    to_correct = np.where(Tarrival_k[EltsTipNew[new_channel]] < max_Tarrival)[0]
    Tarrival_k[EltsTipNew[new_channel[to_correct]]] = max_Tarrival

    # the fracture to be returned for k plus 1 iteration
    Fr_kplus1 = copy.deepcopy(Fr_lstTmStp)
    Fr_kplus1.time += timeStep
    Fr_kplus1.w = w_n_plus1
    Fr_kplus1.pFluid = pf_n_plus1
    Fr_kplus1.pNet = np.zeros((Fr_kplus1.mesh.NumberOfElts,))
    Fr_kplus1.pNet[EltCrack_k] = pf_n_plus1[EltCrack_k] - mat_properties.SigmaO[EltCrack_k]
    Fr_kplus1.FillF = FillFrac_k[partlyFilledTip]
    Fr_kplus1.EltChannel = EltChannel_k
    Fr_kplus1.EltTip = EltTip_k
    Fr_kplus1.EltCrack = EltCrack_k
    Fr_kplus1.EltRibbon = EltRibbon_k
    Fr_kplus1.ZeroVertex = zrVertx_k
    Fr_kplus1.sgndDist = sgndDist_k
    Fr_kplus1.fully_traversed = fully_traversed_k
    Fr_kplus1.alpha = alpha_k[partlyFilledTip]
    Fr_kplus1.l = l_k[partlyFilledTip]
    Fr_kplus1.v = Vel_k[partlyFilledTip]
    Fr_kplus1.sgndDist_last = Fr_lstTmStp.sgndDist
    Fr_kplus1.timeStep_last = timeStep
    Fr_kplus1.InCrack = InCrack_k
    if sim_properties.projMethod != 'LS_continousfront':
        Fr_kplus1.process_fracture_front()
    else :
        Fr_kplus1.fronts_dictionary = fronts_dictionary
        Fr_kplus1.Ffront = Ffront
        Fr_kplus1.number_of_fronts = number_of_fronts
        if sim_properties.saveToDisk and sim_properties.saveStatisticsPostCoalescence and Fr_lstTmStp.number_of_fronts != Fr_kplus1.number_of_fronts:
            myJsonName = sim_properties.set_outputFolder+"_mesh_study.json"
            append_to_json_file(myJsonName, Fr_kplus1.mesh.nx, 'append2keyAND2list', key='nx')
            append_to_json_file(myJsonName, Fr_kplus1.mesh.ny, 'append2keyAND2list', key='ny')
            append_to_json_file(myJsonName, Fr_kplus1.mesh.hx, 'append2keyAND2list', key='hx')
            append_to_json_file(myJsonName, Fr_kplus1.mesh.hy, 'append2keyAND2list', key='hy')
            append_to_json_file(myJsonName, Fr_kplus1.EltCrack.size, 'append2keyAND2list', key='elements_in_crack')
            append_to_json_file(myJsonName, Fr_kplus1.EltTip.size, 'append2keyAND2list', key='elements_in_tip')
            append_to_json_file(myJsonName, Fr_kplus1.time, 'append2keyAND2list', key='coalescence_time')

    Fr_kplus1.FractureVolume = np.sum(Fr_kplus1.w) * Fr_kplus1.mesh.EltArea
    Fr_kplus1.Tarrival = Tarrival_k
    new_tip = np.where(np.isnan(Fr_kplus1.TarrvlZrVrtx[Fr_kplus1.EltTip]))[0]
    Fr_kplus1.TarrvlZrVrtx[Fr_kplus1.EltTip[new_tip]] = Fr_kplus1.time - Fr_kplus1.l[new_tip] / Fr_kplus1.v[new_tip]
    Fr_kplus1.wHist = np.maximum(Fr_kplus1.w, Fr_lstTmStp.wHist)
    Fr_kplus1.closed = data[1]
    tip_neg_rib = np.asarray([], dtype=np.int)
    # adding tip cells with closed corresponding ribbon cells to the list of closed cells
    for i, elem in enumerate(Fr_kplus1.EltTip):
        if corr_ribbon[i] in Fr_kplus1.closed and elem not in Fr_kplus1.closed:
            tip_neg_rib = np.append(tip_neg_rib, elem)
    Fr_kplus1.closed = np.append(Fr_kplus1.closed, tip_neg_rib)
    Fr_kplus1.LkOff = LkOff
    Fr_kplus1.LkOffTotal += np.sum(LkOff)
    Fr_kplus1.injectedVol += sum(Qin) * timeStep
    Fr_kplus1.efficiency = (Fr_kplus1.injectedVol - Fr_kplus1.LkOffTotal) / Fr_kplus1.injectedVol

    if sim_properties.saveRegime:
        # regime = find_regime(w_k, Fr_lstTmStp, mat_properties, fluid_properties, sim_properties, timeStep, Kprime_k,
        #                      -sgndDist_k[Fr_lstTmStp.EltRibbon])
        Fr_kplus1.update_tip_regime(mat_properties, fluid_properties, timeStep)
        # Fr_kplus1.regime =regime

    Fr_kplus1.source = Fr_lstTmStp.EltCrack[np.where(Qin[Fr_lstTmStp.EltCrack] != 0)[0]]
    if data[0] != None:
        Fr_kplus1.effVisc = data[0][1]
        Fr_kplus1.yieldRatio = data[0][2]

    if fluid_properties.turbulence:
        if sim_properties.saveReynNumb or sim_properties.saveFluidFlux:
            ReNumb, check = turbulence_check_tip(fluidVel, Fr_kplus1, fluid_properties, return_ReyNumb=True)
            if sim_properties.saveReynNumb:
                Fr_kplus1.ReynoldsNumber = ReNumb
            if sim_properties.saveFluidFlux:
                Fr_kplus1.fluidFlux = ReNumb * 3 / 4 / fluid_properties.density * fluid_properties.viscosity
        if sim_properties.saveFluidVel:
            Fr_kplus1.fluidVelocity = fluidVel
        if sim_properties.saveFluidVelAsVector:  raise SystemExit('saveFluidVelAsVector Not yet implemented')
        if sim_properties.saveFluidFluxAsVector: raise SystemExit('saveFluidFluxAsVector Not yet implemented')
    else:
        if sim_properties.saveFluidFlux or sim_properties.saveFluidVel or sim_properties.saveReynNumb or sim_properties.saveFluidFluxAsVector or sim_properties.saveFluidVelAsVector:
            ###todo: re-evaluating these parameters is highly inefficient. They have to be stored if neccessary when
            # the solution is evaluated.
            fluid_flux, fluid_vel, Rey_num, fluid_flux_components, fluid_vel_components= calculate_fluid_flow_characteristics_laminar(Fr_kplus1.w,
                                                                                          Fr_kplus1.pFluid,
                                                                                          mat_properties.SigmaO,
                                                                                          Fr_kplus1.mesh,
                                                                                          Fr_kplus1.EltCrack,
                                                                                          Fr_kplus1.InCrack,
                                                                                          fluid_properties.muPrime,
                                                                                          fluid_properties.density)

            if sim_properties.saveFluidFlux:
                fflux = np.zeros((4, Fr_kplus1.mesh.NumberOfElts), dtype=np.float32)
                fflux[:, Fr_kplus1.EltCrack] = fluid_flux
                Fr_kplus1.fluidFlux = fflux

            if sim_properties.saveFluidFluxAsVector:
                fflux_components = np.zeros((8, Fr_kplus1.mesh.NumberOfElts), dtype=np.float32)
                fflux_components[:, Fr_kplus1.EltCrack] = fluid_flux_components
                Fr_kplus1.fluidFlux_components = fflux_components

            if sim_properties.saveFluidVel:
                fvel = np.zeros((4, Fr_kplus1.mesh.NumberOfElts), dtype=np.float32)
                fvel[:, Fr_kplus1.EltCrack] = fluid_vel
                Fr_kplus1.fluidVelocity = fvel

            if sim_properties.saveFluidVelAsVector:
                fvel_components = np.zeros((8, Fr_kplus1.mesh.NumberOfElts), dtype=np.float32)
                fvel_components[:, Fr_kplus1.EltCrack] = fluid_vel_components
                Fr_kplus1.fluidVelocity_components = fvel_components

            if sim_properties.saveReynNumb:
                Rnum = np.zeros((4, Fr_kplus1.mesh.NumberOfElts), dtype=np.float32)
                Rnum[:, Fr_kplus1.EltCrack] = Rey_num
                Fr_kplus1.ReynoldsNumber = Rnum

    if data[2]:
        return 14, Fr_kplus1

    exitstatus = 1
    return exitstatus, Fr_kplus1


# -----------------------------------------------------------------------------------------------------------------------

def solve_width_pressure(Fr_lstTmStp, sim_properties, fluid_properties, mat_properties, EltTip, partlyFilledTip, C,
                         FillFrac, EltCrack, InCrack, LkOff, wTip, timeStep, Qin, perfNode, Vel, corr_ribbon,
                         doublefracturedictionary = None):
    """
    This function evaluates the width and pressure by constructing and solving the coupled elasticity and fluid flow
    equations. The system of equations are formed according to the type of solver given in the simulation properties.
    """
    log = logging.getLogger('PyFrac.solve_width_pressure')
    if sim_properties.get_volumeControl():

        if sim_properties.symmetric and not sim_properties.useBlockToeplizCompression:
            try:
                Fr_lstTmStp.mesh.corresponding[Fr_lstTmStp.EltChannel]
            except AttributeError:
                raise SystemExit("Symmetric fracture needs symmetric mesh. Set symmetric flag to True\n"
                                 "while initializing the mesh")

            EltChannel_sym = Fr_lstTmStp.mesh.corresponding[Fr_lstTmStp.EltChannel]
            EltChannel_sym = np.unique(EltChannel_sym)

            EltTip_sym = Fr_lstTmStp.mesh.corresponding[EltTip]
            EltTip_sym = np.unique(EltTip_sym)

            # CARLO: we can remove it because the diagonal terms of C are never accessed
            # FillF_mesh = np.zeros((Fr_lstTmStp.mesh.NumberOfElts,), )
            # FillF_mesh[EltTip] = FillFrac
            # FillF_sym = FillF_mesh[Fr_lstTmStp.mesh.activeSymtrc[EltTip_sym]]
            # partlyFilledTip_sym = np.where(FillF_sym <= 1)[0]

            # C_EltTip = np.copy(C[np.ix_(EltTip_sym[partlyFilledTip_sym],
            #                             EltTip_sym[
            #                                 partlyFilledTip_sym])])  # keeping the tip element entries to restore current
            #
            # # filling fraction correction for element in the tip region
            # FillF = FillF_sym[partlyFilledTip_sym]
            # for e in range(len(partlyFilledTip_sym)):
            #     r = FillF[e] - .25
            #     if r < 0.1:
            #         r = 0.1
            #     ac = (1 - r) / r
            #     self_infl = self_influence(Fr_lstTmStp.mesh, mat_properties.Eprime)
            #     C[EltTip_sym[partlyFilledTip_sym[e]], EltTip_sym[partlyFilledTip_sym[e]]] += \
            #         ac * np.pi / 4. * self_infl

            wTip_sym = np.zeros((len(EltTip_sym),), dtype=np.float64)
            wTip_sym_elts = Fr_lstTmStp.mesh.activeSymtrc[EltTip_sym]
            for i in range(len(EltTip_sym)):
                if len(np.where(EltTip == wTip_sym_elts[i])[0]) != 1:
                    other_corr = get_symetric_elements(Fr_lstTmStp.mesh, [wTip_sym_elts[i]])
                    for j in range(4):
                        in_tip = np.where(EltTip == other_corr[0][j])[0]
                        if len(in_tip) > 0:
                            wTip_sym[i] = wTip[in_tip]
                            break
                else:
                    wTip_sym[i] = wTip[np.where(EltTip == wTip_sym_elts[i])[0]]

            dwTip = wTip - Fr_lstTmStp.w[EltTip]
            A, b = MakeEquationSystem_volumeControl_symmetric(Fr_lstTmStp.w,
                                                              wTip_sym,
                                                              EltChannel_sym,
                                                              EltTip_sym,
                                                              C,
                                                              timeStep,
                                                              Qin,
                                                              mat_properties.SigmaO,
                                                              Fr_lstTmStp.mesh.EltArea,
                                                              LkOff,
                                                              Fr_lstTmStp.mesh.volWeights,
                                                              Fr_lstTmStp.mesh.activeSymtrc,
                                                              dwTip)
            # CARLO: we can remove it because the diagonal terms of C are never accessed
            # C[np.ix_(EltTip_sym[partlyFilledTip_sym], EltTip_sym[partlyFilledTip_sym])] = C_EltTip
        else:
            # CARLO: we can remove it because the diagonal terms of C are never accessed
            # C_EltTip = np.copy(C[np.ix_(EltTip[partlyFilledTip],
            #                             EltTip[partlyFilledTip])])  # keeping the tip element entries to restore current
            # #  tip correction. This is done to avoid copying the full elasticity matrix.
            #
            # # filling fraction correction for element in the tip region
            # FillF = FillFrac[partlyFilledTip]
            # for e in range(0, len(partlyFilledTip)):
            #     r = FillF[e] - .25
            #     if r < 0.1:
            #         r = 0.1
            #     ac = (1 - r) / r
            #     C[EltTip[partlyFilledTip[e]], EltTip[partlyFilledTip[e]]] *= (1. + ac * np.pi / 4.)

            if sim_properties.doublefracture and doublefracturedictionary['number_of_fronts']==2:
                #compute the channel from the last time step for the two fractures
                EltChannelFracture0 = np.setdiff1d(Fr_lstTmStp.fronts_dictionary['crackcells_0'],Fr_lstTmStp.fronts_dictionary['TIPcellsONLY_0'])
                EltChannelFracture1 = np.setdiff1d(Fr_lstTmStp.fronts_dictionary['crackcells_1'],Fr_lstTmStp.fronts_dictionary['TIPcellsONLY_1'])
                # from utility import plot_as_matrix
                # K = np.zeros((Fr_lstTmStp.mesh.NumberOfElts,), )
                # K[EltChannelFracture1] = 1
                # K[EltChannelFracture0] = 2
                # K[Fr_lstTmStp.fronts_dictionary['TIPcellsONLY_1']] = 3
                # K[Fr_lstTmStp.fronts_dictionary['TIPcellsONLY_0']] = 4
                # plot_as_matrix(K, Fr_lstTmStp.mesh)
                if EltTip.size == 0 :
                    EltTipFracture0 = EltTip
                    EltTipFracture1 = EltTip
                else:
                    EltTipFracture0 = doublefracturedictionary['TIPcellsANDfullytrav_0']
                    EltTipFracture1 = doublefracturedictionary['TIPcellsANDfullytrav_1']
                wtipindexFR0 = np.where(np.in1d(EltTip, EltTipFracture0))[0]
                wtipindexFR1 = np.where(np.in1d(EltTip, EltTipFracture1))[0]
                wTipFR0 = wTip[wtipindexFR0]
                wTipFR1 = wTip[wtipindexFR1]
                QinFR0=Qin[EltChannelFracture0]
                QinFR1=Qin[EltChannelFracture1]

                # CARLO: I check if can be possible to have a Channel to be tip
                if np.any(np.isin(np.concatenate((EltChannelFracture0, EltChannelFracture1)),np.concatenate((EltTipFracture0, EltTipFracture1)),assume_unique=True)):
                    SystemExit("Some of the tip cells are also channel cells. This was not expected. If you allow that you should implement the tip filling fraction correction for element in the tip region")

                A, b = MakeEquationSystem_volumeControl_double_fracture(Fr_lstTmStp.w,
                                                                        wTipFR0,
                                                                        wTipFR1,
                                                                        EltChannelFracture0,
                                                                        EltChannelFracture1,
                                                                        EltTipFracture0,
                                                                        EltTipFracture1,
                                                                        mat_properties.SigmaO,
                                                                        C,
                                                                        timeStep,
                                                                        QinFR0,
                                                                        QinFR1,
                                                                        Fr_lstTmStp.mesh.EltArea,
                                                                        LkOff)
            else:
                # CARLO: I check if can be possible to have a Channel to be tip
                if np.any(np.isin(Fr_lstTmStp.EltChannel,EltTip,assume_unique=True)):
                    SystemExit("Some of the tip cells are also channel cells. This was not expected. If you allow that you should implement the tip filling fraction correction for element in the tip region")
                A, b = MakeEquationSystem_volumeControl(Fr_lstTmStp.w,
                                                    wTip,
                                                    Fr_lstTmStp.EltChannel,
                                                    EltTip,
                                                    mat_properties.SigmaO,
                                                    C,
                                                    timeStep,
                                                    Qin,
                                                    Fr_lstTmStp.mesh.EltArea,
                                                    LkOff)
            # CARLO: we can remove it because the diagonal terms of C are never accessed
            # # regain original C (without filling fraction correction)
            # C[np.ix_(EltTip[partlyFilledTip], EltTip[partlyFilledTip])] = C_EltTip

        perfNode_nonLinSys = instrument_start('nonlinear system solve', perfNode)
        perfNode_widthConstrItr = instrument_start('width constraint iteration', perfNode_nonLinSys)
        perfNode_linSys = instrument_start('linear system solve', perfNode_widthConstrItr)
        status = True
        fail_cause = None
        try:
            sol = np.linalg.solve(A, b)
        except np.linalg.linalg.LinAlgError:
            status = False
            fail_cause = 'sigular matrix'

        if perfNode is not None:
            instrument_close(perfNode_widthConstrItr, perfNode_linSys, None,
                             len(b), status, fail_cause, Fr_lstTmStp.time)
            perfNode_widthConstrItr.linearSolve_data.append(perfNode_linSys)

            instrument_close(perfNode_nonLinSys, perfNode_widthConstrItr, None,
                             len(b), status, fail_cause, Fr_lstTmStp.time)
            perfNode_nonLinSys.widthConstraintItr_data.append(perfNode_widthConstrItr)

            instrument_close(perfNode, perfNode_nonLinSys, None, len(b), status, fail_cause, Fr_lstTmStp.time)
            perfNode.nonLinSolve_data.append(perfNode_nonLinSys)

        # equate other three quadrants to the evaluated quadrant
        if sim_properties.symmetric:
            del_w = np.zeros((Fr_lstTmStp.mesh.NumberOfElts,), dtype=np.float64)
            for i in range(len(sol) - 1):
                del_w[Fr_lstTmStp.mesh.symmetricElts[Fr_lstTmStp.mesh.activeSymtrc[EltChannel_sym[i]]]] = sol[i]
            w = np.copy(Fr_lstTmStp.w)
            w[Fr_lstTmStp.EltChannel] += del_w[Fr_lstTmStp.EltChannel]
            for i in range(len(wTip_sym_elts)):
                w[Fr_lstTmStp.mesh.symmetricElts[wTip_sym_elts[i]]] = wTip_sym[i]
        else:
            w = np.copy(Fr_lstTmStp.w)
            if sim_properties.doublefracture and doublefracturedictionary['number_of_fronts'] == 2:
                w[EltChannelFracture0] += sol[np.arange(EltChannelFracture0.size)]
                w[EltChannelFracture1] += sol[np.arange(EltChannelFracture0.size,EltChannelFracture0.size+EltChannelFracture1.size)]
                w[EltTipFracture0] = wTipFR0
                w[EltTipFracture1] = wTipFR1
            else:
                w[Fr_lstTmStp.EltChannel] += sol[np.arange(Fr_lstTmStp.EltChannel.size)]
                w[EltTip] = wTip

        p = np.zeros((Fr_lstTmStp.mesh.NumberOfElts,), dtype=np.float64)
        if sim_properties.doublefracture and doublefracturedictionary['number_of_fronts'] == 2:
            p[doublefracturedictionary['crackcells_0']] = sol[-2]
            p[doublefracturedictionary['crackcells_1']] = sol[-1]
        else:
            p[EltCrack] = sol[-1]

        p[EltCrack] = sol[-1]
        
        return_data_solve = [None, None, None]
        return_data = [return_data_solve, np.asarray([]), False]

        return w, p, return_data

    if sim_properties.get_viscousInjection():

        # velocity at the cell edges evaluated with the guess width. Used as guess
        # values for the implicit velocity solver.
        vk = np.zeros((4, Fr_lstTmStp.mesh.NumberOfElts,), dtype=np.float64)
        if fluid_properties.turbulence:
            wguess = np.copy(Fr_lstTmStp.w)
            wguess[EltTip] = wTip

            vk = velocity(wguess,
                          EltCrack,
                          Fr_lstTmStp.mesh,
                          InCrack,
                          Fr_lstTmStp.muPrime,
                          C,
                          mat_properties.SigmaO)

        perfNode_nonLinSys = instrument_start('nonlinear system solve', perfNode)

        neg = np.array([], dtype=int)
        new_neg = np.array([], dtype=int)
        active_contraint = True
        to_solve = np.setdiff1d(EltCrack, EltTip)  # only taking channel elements to solve

        # adding stagnant tip cells to the cells which are solved. This adds stability as the elasticity is also
        # solved for the stagnant tip cells as compared to tip cells which are moving.
        if sim_properties.solveStagnantTip:
            stagnant_tip = np.where(Vel < 1e-10)[0]
        else:
            stagnant_tip = []
        to_impose = np.delete(EltTip, stagnant_tip)
        imposed_val = np.delete(wTip, stagnant_tip)
        to_solve = np.append(to_solve, EltTip[stagnant_tip])

        wc_to_impose = []
        fully_closed = False
        corr_ribb_flag = False
        # Making and solving the system of equations. The width constraint is checked. If active, system is remade with
        # the constraint imposed and is resolved.

        while active_contraint:

            perfNode_widthConstrItr = instrument_start('width constraint iteration', perfNode_nonLinSys)

            to_solve_k = np.setdiff1d(to_solve, neg, assume_unique=True)
            to_impose_k = to_impose
            imposed_val_k = imposed_val
            # the code below finds the tip cells with corresponding closed ribbon cells and add them in the list
            # of elements to be solved.
            if len(neg) > 0 and len(to_impose) > 0:
                if sim_properties.solveTipCorrRib and corr_ribbon.size != 0:
                    if not corr_ribb_flag:
                        # do it once
                        tip_sorted = np.argsort(EltTip)
                        to_impose_pstn = np.searchsorted(EltTip[tip_sorted], to_impose)
                        ind_toImps_tip = tip_sorted[to_impose_pstn]
                        corr_ribbon_TI = corr_ribbon[ind_toImps_tip]
                        corr_ribb_flag = True

                    toImp_neg_rib = np.asarray([], dtype=np.int)
                    for i, elem in enumerate(to_impose):
                        if corr_ribbon_TI[i] in neg:
                            toImp_neg_rib = np.append(toImp_neg_rib, i)
                    to_solve_k = np.append(to_solve_k, np.setdiff1d(to_impose[toImp_neg_rib], neg))
                    to_impose_k = np.delete(to_impose, toImp_neg_rib)
                    imposed_val_k = np.delete(imposed_val, toImp_neg_rib)

            EltCrack_k = np.concatenate((to_solve_k, neg))
            EltCrack_k = np.concatenate((EltCrack_k, to_impose_k))

            # The code below finds the indices(in the EltCrack list) of the neighbours of all the cells in the crack.
            # This is done to avoid costly slicing of the large numpy arrays while making the linear system during the
            # fixed point iterations. For neighbors that are outside the fracture, len(EltCrack) + 1 is returned.
            corr_nei = np.full((len(EltCrack_k), 4), len(EltCrack_k), dtype=np.int)
            for i, elem in enumerate(EltCrack_k):
                corresponding = np.where(EltCrack_k == Fr_lstTmStp.mesh.NeiElements[elem, 0])[0]
                if len(corresponding) > 0:
                    corr_nei[i, 0] = corresponding
                corresponding = np.where(EltCrack_k == Fr_lstTmStp.mesh.NeiElements[elem, 1])[0]
                if len(corresponding) > 0:
                    corr_nei[i, 1] = corresponding
                corresponding = np.where(EltCrack_k == Fr_lstTmStp.mesh.NeiElements[elem, 2])[0]
                if len(corresponding) > 0:
                    corr_nei[i, 2] = corresponding
                corresponding = np.where(EltCrack_k == Fr_lstTmStp.mesh.NeiElements[elem, 3])[0]
                if len(corresponding) > 0:
                    corr_nei[i, 3] = corresponding
            
            lst_edgeInCrk = None
            if fluid_properties.rheology in ["Herschel-Bulkley", "HBF", 'power law', 'PLF']:
                lst_edgeInCrk = [np.where(InCrack[Fr_lstTmStp.mesh.NeiElements[EltCrack_k, 0]])[0],
                              np.where(InCrack[Fr_lstTmStp.mesh.NeiElements[EltCrack_k, 1]])[0],
                              np.where(InCrack[Fr_lstTmStp.mesh.NeiElements[EltCrack_k, 2]])[0],
                              np.where(InCrack[Fr_lstTmStp.mesh.NeiElements[EltCrack_k, 3]])[0]]

            arg = (
                EltCrack_k,
                to_solve_k,
                to_impose_k,
                imposed_val_k,
                wc_to_impose,
                Fr_lstTmStp,
                fluid_properties,
                mat_properties,
                sim_properties,
                timeStep,
                Qin,
                C,
                InCrack,
                LkOff,
                neg,
                corr_nei,
                lst_edgeInCrk)
            
            w_guess = np.zeros(Fr_lstTmStp.mesh.NumberOfElts, dtype=np.float64)
            avg_dw = (sum(Qin) * timeStep / Fr_lstTmStp.mesh.EltArea - sum(
                    imposed_val_k - Fr_lstTmStp.w[to_impose_k])) / len(to_solve_k)
            w_guess[to_solve_k] = Fr_lstTmStp.w[to_solve_k] #+ avg_dw
            w_guess[to_impose_k] = imposed_val_k
            pf_guess_neg = np.dot(C[np.ix_(neg, EltCrack_k)], w_guess[EltCrack_k]) +  mat_properties.SigmaO[neg]
            pf_guess_tip = np.dot(C[np.ix_(to_impose_k, EltCrack_k)], w_guess[EltCrack_k]) +  mat_properties.SigmaO[to_impose_k]
            if sim_properties.elastohydrSolver == 'implicit_Picard' or sim_properties.elastohydrSolver == 'implicit_Anderson':
                if sim_properties.solveDeltaP:
                    if sim_properties.solveSparse:
                        sys_fun = MakeEquationSystem_ViscousFluid_pressure_substituted_deltaP_sparse
                    else:
                        sys_fun = MakeEquationSystem_ViscousFluid_pressure_substituted_deltaP
                    #guess = np.concatenate((np.full(len(to_solve_k), avg_dw, dtype=np.float64),
                    guess = np.concatenate((np.full(len(to_solve_k), 0., dtype=np.float64),
                                            pf_guess_neg - Fr_lstTmStp.pFluid[neg],
                                            pf_guess_tip - Fr_lstTmStp.pFluid[to_impose_k]))
                else:
                    if sim_properties.solveSparse:
                        sys_fun = MakeEquationSystem_ViscousFluid_pressure_substituted_sparse
                    else:
                        sys_fun = MakeEquationSystem_ViscousFluid_pressure_substituted
                    #guess = np.concatenate((np.full(len(to_solve_k), avg_dw, dtype=np.float64),
                    guess = np.concatenate((np.full(len(to_solve_k), 0., dtype=np.float64),
                                            pf_guess_neg,
                                            pf_guess_tip))
                        
                # guess = 1e5 * np.ones((len(EltCrack), ), float)
                # guess[np.arange(len(to_solve_k))] = timeStep * sum(Qin) / Fr_lstTmStp.EltCrack.size \
                                                        # * np.ones((len(to_solve_k),), float)

                inter_itr_init = [vk, np.array([], dtype=int), None]

                if sim_properties.elastohydrSolver == 'implicit_Picard':

                    typValue = np.copy(guess)

                    sol, data_nonLinSolve = Picard_Newton(None,
                                           sys_fun,
                                           guess,
                                           typValue,
                                           inter_itr_init,
                                           sim_properties,
                                           *arg,
                                           perf_node=perfNode_widthConstrItr)
                else:
                    sol, data_nonLinSolve = Anderson(sys_fun,
                                             guess,
                                             inter_itr_init,
                                             sim_properties,
                                             *arg,
                                             perf_node=perfNode_widthConstrItr)

            elif sim_properties.elastohydrSolver == 'RKL2':
                sol, data_nonLinSolve = solve_width_pressure_RKL2(mat_properties.Eprime,
                                                          sim_properties.enableGPU,
                                                          sim_properties.nThreads,
                                                          perfNode_widthConstrItr,
                                                          *arg)
            else:
                raise SystemExit("The given elasto-hydrodynamic solver is not supported!")


            failed_sol = np.isnan(sol).any()

            if perfNode_widthConstrItr is not None:
                fail_cause = None
                norm = None
                if len(neg) > 0:
                    norm = len(new_neg) / len(neg)
                if failed_sol:
                    if len(perfNode_widthConstrItr.linearSolve_data) >= sim_properties.maxSolverItrs:
                        fail_cause = 'did not converge after max iterations'
                    else:
                        fail_cause = 'singular matrix'

                instrument_close(perfNode_nonLinSys, perfNode_widthConstrItr, norm, len(sol),
                                 not failed_sol, fail_cause, Fr_lstTmStp.time)
                perfNode_nonLinSys.widthConstraintItr_data.append(perfNode_widthConstrItr)

            if failed_sol:
                if perfNode_nonLinSys is not None:
                    instrument_close(perfNode, perfNode_nonLinSys, None, len(sol), not failed_sol,
                                     fail_cause, Fr_lstTmStp.time)
                    perfNode.nonLinSolve_data.append(perfNode_nonLinSys)
                return np.nan, np.nan, (np.nan, np.nan)

            w = np.copy(Fr_lstTmStp.w)
            w[to_solve_k] += sol[:len(to_solve_k)]
            w[to_impose_k] = imposed_val_k
            w[neg] = wc_to_impose

            neg_km1 = np.copy(neg)
            wc_km1 = np.copy(wc_to_impose)
            below_wc_k = np.where(w[to_solve_k] < mat_properties.wc)[0]
            if len(below_wc_k) > 0:
                # for cells where max width in w history is greater than wc
                wHst_above_wc = np.where(Fr_lstTmStp.wHist[to_solve_k] >= mat_properties.wc)[0]
                impose_wc_at = np.intersect1d(wHst_above_wc, below_wc_k)

                # for cells with max width in w history less than wc
                wHst_below_wc = np.where(Fr_lstTmStp.wHist[to_solve_k] < mat_properties.wc)[0]
                dwdt_neg = np.where(w[to_solve_k] <= Fr_lstTmStp.w[to_solve_k])[0]
                impose_wHist_at = np.intersect1d(wHst_below_wc, dwdt_neg)

                neg_k = to_solve_k[np.concatenate((impose_wc_at, impose_wHist_at))]
                # the corresponding values of width to be imposed in cells where width constraint is active
                wc_k = np.full((len(impose_wc_at) + len(impose_wHist_at),), mat_properties.wc, dtype=np.float64)
                wc_k[len(impose_wc_at):] = Fr_lstTmStp.wHist[to_solve_k[impose_wHist_at]]

                new_neg = np.setdiff1d(neg_k, neg)
                if len(new_neg) == 0:
                    active_contraint = False
                else:
                    # if sim_properties.frontAdvancing is not 'implicit':
                    #     log.warning('Changing front advancing scheme to implicit due to width going negative...')
                    #     sim_properties.frontAdvancing = 'implicit'
                    #     return np.nan, np.nan, (np.nan, np.nan)

                    # cumulatively add the cells with active width constraint
                    neg = np.hstack((neg_km1, new_neg))
                    new_wc = []
                    for i in new_neg:
                        new_wc.append(wc_k[np.where(neg_k == i)[0]][0])
                    wc_to_impose = np.hstack((wc_km1, np.asarray(new_wc)))
                    log.debug('Iterating on cells with active width constraint...')
            else:
                active_contraint = False


        pf = np.zeros((Fr_lstTmStp.mesh.NumberOfElts,), dtype=np.float64)
        # pressure evaluated by dot product of width and elasticity matrix
        pf[to_solve_k] = np.dot(C[np.ix_(to_solve_k, EltCrack)], w[EltCrack]) +  mat_properties.SigmaO[to_solve_k]
        if sim_properties.solveDeltaP:
            pf[neg_km1] = Fr_lstTmStp.pFluid[neg_km1] + sol[len(to_solve_k):len(to_solve_k) + len(neg_km1)]
            pf[to_impose_k] = Fr_lstTmStp.pFluid[to_impose_k] + sol[len(to_solve_k) + len(neg_km1):]
        else:
            pf[neg_km1] = sol[len(to_solve_k):len(to_solve_k) + len(neg_km1)]
            pf[to_impose_k] = sol[len(to_solve_k) + len(neg_km1):]
       

        if perfNode_nonLinSys is not None:
            instrument_close(perfNode, perfNode_nonLinSys, None, len(sol), True, None, Fr_lstTmStp.time)
            perfNode.nonLinSolve_data.append(perfNode_nonLinSys)

        if len(neg) == len(to_solve):
            fully_closed = True

        return_data = [data_nonLinSolve, neg_km1, fully_closed]
        return w, pf, return_data


# -----------------------------------------------------------------------------------------------------------------------


def turbulence_check_tip(vel, Fr, fluid, return_ReyNumb=False):
    """
    This function calculate the Reynolds number at the cell edges and check if any to the edge between the ribbon cells
    and the tip cells are turbulent (i.e. the Reynolds number is greater than 2100).

    Arguments:
        vel (ndarray-float):            -- the array giving velocity of each edge of the cells in domain
        Fr (Fracture object):           -- the fracture object to be checked
        fluid (FluidProperties):        -- fluid properties object
        return_ReyNumb (boolean):       -- if True, Reynolds number at all cell edges will also be returned

    Returns:
        - Re (ndarray)     -- Reynolds number of all the cells in the domain; row-wise in the following order, 0--left,\
                              1--right, 2--bottom, 3--top.
        - boolean          -- True if any of the edge between the ribbon and tip cells is turbulent (i.e. Reynolds \
                               number is more than 2100).
    """
    # width at the adges by averaging
    wLftEdge = (Fr.w[Fr.EltRibbon] + Fr.w[Fr.mesh.NeiElements[Fr.EltRibbon, 0]]) / 2
    wRgtEdge = (Fr.w[Fr.EltRibbon] + Fr.w[Fr.mesh.NeiElements[Fr.EltRibbon, 1]]) / 2
    wBtmEdge = (Fr.w[Fr.EltRibbon] + Fr.w[Fr.mesh.NeiElements[Fr.EltRibbon, 2]]) / 2
    wTopEdge = (Fr.w[Fr.EltRibbon] + Fr.w[Fr.mesh.NeiElements[Fr.EltRibbon, 3]]) / 2

    Re = np.zeros((4, Fr.EltRibbon.size,), dtype=np.float64)
    Re[0, :] = 4 / 3 * fluid.density * wLftEdge * vel[0, Fr.EltRibbon] / fluid.viscosity
    Re[1, :] = 4 / 3 * fluid.density * wRgtEdge * vel[1, Fr.EltRibbon] / fluid.viscosity
    Re[2, :] = 4 / 3 * fluid.density * wBtmEdge * vel[2, Fr.EltRibbon] / fluid.viscosity
    Re[3, :] = 4 / 3 * fluid.density * wTopEdge * vel[3, Fr.EltRibbon] / fluid.viscosity

    ReNum_Ribbon = []
    # adding Reynolds number of the edges between the ribbon and tip cells to a list
    for i in range(0, Fr.EltRibbon.size):
        for j in range(0, 4):
            # if the current neighbor (j) of the ribbon cells is in the tip elements list
            if np.where(Fr.mesh.NeiElements[Fr.EltRibbon[i], j] == Fr.EltTip)[0].size > 0:
                ReNum_Ribbon = np.append(ReNum_Ribbon, Re[j, i])

    if return_ReyNumb:
        wLftEdge = (Fr.w[Fr.EltCrack] + Fr.w[Fr.mesh.NeiElements[Fr.EltCrack, 0]]) / 2
        wRgtEdge = (Fr.w[Fr.EltCrack] + Fr.w[Fr.mesh.NeiElements[Fr.EltCrack, 1]]) / 2
        wBtmEdge = (Fr.w[Fr.EltCrack] + Fr.w[Fr.mesh.NeiElements[Fr.EltCrack, 2]]) / 2
        wTopEdge = (Fr.w[Fr.EltCrack] + Fr.w[Fr.mesh.NeiElements[Fr.EltCrack, 3]]) / 2

        Re = np.zeros((4, Fr.mesh.NumberOfElts,), dtype=np.float64)
        Re[0, Fr.EltCrack] = 4 / 3 * fluid.density * wLftEdge * vel[0, Fr.EltCrack] / fluid.viscosity
        Re[1, Fr.EltCrack] = 4 / 3 * fluid.density * wRgtEdge * vel[1, Fr.EltCrack] / fluid.viscosity
        Re[2, Fr.EltCrack] = 4 / 3 * fluid.density * wBtmEdge * vel[2, Fr.EltCrack] / fluid.viscosity
        Re[3, Fr.EltCrack] = 4 / 3 * fluid.density * wTopEdge * vel[3, Fr.EltCrack] / fluid.viscosity

        return Re, (ReNum_Ribbon > 2100.).any()
    else:
        return (ReNum_Ribbon > 2100.).any()


# -----------------------------------------------------------------------------------------------------------------------


def time_step_explicit_front(Fr_lstTmStp, C, timeStep, Qin, mat_properties, fluid_properties, sim_properties,
                             perfNode=None):
    """
    This function advances the fracture front in an explicit manner by propagating it with the velocity from the last
    time step (see Zia and Lecampion 2019 for details).

    Args:
        Fr_lstTmStp (Fracture):                 -- fracture object from the last time step.
        C (ndarray):                            -- the elasticity matrix.
        timeStep (float):                       -- time step.
        Qin (ndarray):                          -- current injection rate.
        mat_properties (MaterialProperties):    -- material properties.
        fluid_properties (FluidProperties ):    -- fluid properties.
        sim_properties (SimulationProperties):  -- simulation parameters.
        perfNode (IterationProperties):         -- a performance node to store performance data.

    Returns:
        - exitstatus (int)  possible values are

            | 0       -- not propagated
            | 1       -- iteration successful
            | 2       -- evaluated level set is not valid
            | 3       -- front is not tracked correctly
            | 4       -- evaluated tip volume is not valid
            | 5       -- solution of elastohydrodynamic solver is not valid
            | 6       -- did not converge after max iterations
            | 7       -- tip inversion not successful
            | 8       -- ribbon element not found in the enclosure of a tip cell
            | 9       -- filling fraction not correct
            | 10      -- toughness iteration did not converge
            | 11      -- projection could not be found
            | 12      -- reached end of grid
            | 13      -- leak off can't be evaluated
            | 14      -- fracture fully closed
            | 15      -- iterations on front will not converge (continuous front)
            | 16      -- max number of cells achieved. Reducing the number of cells

        - Fracture:            fracture after advancing time step.

    """
    log = logging.getLogger('PyFrac.time_step_explicit_front')
    sgndDist_k = 1e50 * np.ones((Fr_lstTmStp.mesh.NumberOfElts,), float)  # Initializing the cells with maximum
                                                                          # float value. (algorithm requires inf)
    sgndDist_k[Fr_lstTmStp.EltChannel] = 0  # for cells inside the fracture

    sgndDist_k[Fr_lstTmStp.EltTip] = Fr_lstTmStp.sgndDist[Fr_lstTmStp.EltTip] - (timeStep *
                                                                                 Fr_lstTmStp.v)
    current_prefactor = sim_properties.get_time_step_prefactor(Fr_lstTmStp.time + timeStep)
    cell_diag = (Fr_lstTmStp.mesh.hx ** 2 + Fr_lstTmStp.mesh.hy ** 2) ** 0.5
    expected_range = max(current_prefactor * 6.66 * cell_diag, 1.5 * cell_diag) # expected range of possible propagation
    # front_region = np.where(abs(Fr_lstTmStp.sgndDist) < expected_range)[0]
    front_region = np.arange(Fr_lstTmStp.mesh.NumberOfElts)
    # the search region outwards from the front position at last time step
    pstv_region = np.where(Fr_lstTmStp.sgndDist[front_region] >= -(Fr_lstTmStp.mesh.hx ** 2 +
                                                                   Fr_lstTmStp.mesh.hy ** 2) ** 0.5)[0]
    # the search region inwards from the front position at last time step
    ngtv_region = np.where(Fr_lstTmStp.sgndDist[front_region] < 0)[0]

    # SOLVE EIKONAL eq via Fast Marching Method starting to get the distance from tip for each cell.
    SolveFMM(sgndDist_k,
             Fr_lstTmStp.EltTip,
             Fr_lstTmStp.EltCrack,
             Fr_lstTmStp.mesh,
             front_region[pstv_region],
             front_region[ngtv_region])

    # gets the new tip elements, along with the length and angle of the perpendiculars drawn on front (also containing
    # the elements which are fully filled after the front is moved outward)
    if sim_properties.projMethod == 'ILSA_orig':
        EltsTipNew, l_k, alpha_k, CellStatus = reconstruct_front(sgndDist_k,
                                                                 front_region,
                                                                 Fr_lstTmStp.EltChannel,
                                                                 Fr_lstTmStp.mesh)
    elif sim_properties.projMethod == 'LS_grad':
        EltsTipNew, l_k, alpha_k, CellStatus = reconstruct_front_LS_gradient(sgndDist_k,
                                                                             front_region,
                                                                             Fr_lstTmStp.EltChannel,
                                                                             Fr_lstTmStp.mesh)

    elif sim_properties.projMethod == 'LS_continousfront':
        correct_size_of_pstv_region = [False, False, False]
        recomp_LS_4fullyTravCellsAfterCoalescence_OR_RemovingPtsOnCommonEdge = False
        while not correct_size_of_pstv_region[0]:
            EltsTipNew, \
            listofTIPcellsONLY, \
            l_k, \
            alpha_k, \
            CellStatus, \
            newRibbon, \
            zrVertx_k_with_fully_traversed, \
            zrVertx_k_without_fully_traversed, \
            correct_size_of_pstv_region,\
            sgndDist_k_temp, Ffront,number_of_fronts, fronts_dictionary = reconstruct_front_continuous(sgndDist_k,
                                                                          front_region[pstv_region],
                                                                          Fr_lstTmStp.EltRibbon,
                                                                          Fr_lstTmStp.EltChannel,
                                                                          Fr_lstTmStp.mesh,
                                                                          recomp_LS_4fullyTravCellsAfterCoalescence_OR_RemovingPtsOnCommonEdge,
                                                                          lstTmStp_EltCrack0=Fr_lstTmStp.fronts_dictionary['crackcells_0'])
            if correct_size_of_pstv_region[2]:
                exitstatus = 7 # You are here because the level set has negative values until the end of the mesh
                                # or because a fictitius cell has intersected the mesh.frontlist
                return exitstatus, None

            if correct_size_of_pstv_region[1]:
                Fr_kplus1 = copy.deepcopy(Fr_lstTmStp)
                Fr_kplus1.EltTip = EltsTipNew  # !!! EltsTipNew are the intersection between the fictitius cells and the frontlist as tip in order to decide the direction of remeshing
                # (in case of anisotropic remeshing)
                exitstatus = 12 # You are here because the level set has negative values until the end of the mesh
                                # or because a fictitius cell has intersected the mesh.frontlist
                return exitstatus, Fr_kplus1


            if not correct_size_of_pstv_region[0]:
                # Expand the
                # - front region by 1 cell tickness
                # - pstv_region by 1 cell tickness
                # - ngtv_region by 1 cell tickness

                # front_region = np.unique(np.ndarray.flatten(Fr_lstTmStp.mesh.NeiElements[front_region]))
                front_region = np.arange(Fr_lstTmStp.mesh.NumberOfElts)
                # the search region outwards from the front position at last time step
                pstv_region = np.where(Fr_lstTmStp.sgndDist[front_region] >= -(Fr_lstTmStp.mesh.hx ** 2 +
                                                                               Fr_lstTmStp.mesh.hy ** 2) ** 0.5)[0]
                # the search region inwards from the front position at last time step
                ngtv_region = np.where(Fr_lstTmStp.sgndDist[front_region] < 0)[0]

                #sgndDist_k = 1e50 * np.ones((Fr_lstTmStp.mesh.NumberOfElts,),float)  # Initializing the cells with extremely
                                                                                     # large float value. (algorithm requires inf)
                #sgndDist_k[Fr_lstTmStp.EltChannel] = 0  # for cells inside the fracture

                #sgndDist_k[Fr_lstTmStp.EltTip] = Fr_lstTmStp.sgndDist[Fr_lstTmStp.EltTip] - (timeStep *
                #                                                                             Fr_lstTmStp.v)

                # SOLVE EIKONAL eq via Fast Marching Method starting to get the distance from tip for each cell.
                SolveFMM(sgndDist_k,
                         Fr_lstTmStp.EltTip,
                         Fr_lstTmStp.EltCrack,
                         Fr_lstTmStp.mesh,
                         front_region[pstv_region],
                         front_region[ngtv_region])

        sgndDist_k = sgndDist_k_temp
        del correct_size_of_pstv_region
    else:
        raise SystemExit("projection method not supported")

    if not np.in1d(EltsTipNew, front_region).any():
        raise SystemExit("The tip elements are not in the band. Increase the size of the band for FMM to evaluate"
                         " level set.")

    # If the angle and length of the perpendicular are not correct
    nan = np.logical_or(np.isnan(alpha_k), np.isnan(l_k))
    if nan.any() or (l_k < 0).any() or (alpha_k < 0).any() or (alpha_k > np.pi / 2).any():
        exitstatus = 3
        return exitstatus, None

    # check if any of the tip cells has a neighbor outside the grid, i.e. fracture has reached the end of the grid.
    if len(np.intersect1d(Fr_lstTmStp.mesh.Frontlist, EltsTipNew)) > 0:
        Fr_lstTmStp.EltTip = EltsTipNew
        exitstatus = 12
        return exitstatus, Fr_lstTmStp

    # generate the InCrack array for the current front position
    InCrack_k = np.zeros((Fr_lstTmStp.mesh.NumberOfElts,), dtype=np.int8)
    InCrack_k[Fr_lstTmStp.EltChannel] = 1
    InCrack_k[EltsTipNew] = 1

    if len(InCrack_k[np.where(InCrack_k == 1)]) > sim_properties.maxElementIn and \
            sim_properties.meshReductionPossible:
        exitstatus = 16
        return exitstatus, Fr_lstTmStp

    # Calculate filling fraction of the tip cells for the current fracture position
    FillFrac_k = Integral_over_cell(EltsTipNew,
                                    alpha_k,
                                    l_k,
                                    Fr_lstTmStp.mesh,
                                    'A',
                                    projMethod=sim_properties.projMethod) / Fr_lstTmStp.mesh.EltArea

    # todo !!! Hack: This check rounds the filling fraction to 1 if it is not bigger than 1 + 1e-4 (up to 4 figures)
    FillFrac_k[np.logical_and(FillFrac_k > 1.0, FillFrac_k < 1.0 + 1e-4)] = 1.0

    # if filling fraction is below zero or above 1+1e-6
    if (FillFrac_k > 1.0).any() or (FillFrac_k < 0.0 - np.finfo(float).eps).any():
        exitstatus = 9
        return exitstatus, None

    if sim_properties.projMethod != 'LS_continousfront':
        # todo: some of the list are redundant to calculate on each iteration
        # Evaluate the element lists for the trial fracture front
        # new tip elements contain only the partially filled elements
        (EltChannel_k,
         EltTip_k,
         EltCrack_k,
         EltRibbon_k,
         zrVertx_k,
         CellStatus_k,
         fully_traversed_k) = UpdateLists(Fr_lstTmStp.EltChannel,
                                     EltsTipNew,
                                     FillFrac_k,
                                     sgndDist_k,
                                     Fr_lstTmStp.mesh)

    elif sim_properties.projMethod == 'LS_continousfront':
        # new tip elements contain only the partially filled elements
        zrVertx_k = zrVertx_k_without_fully_traversed
        (EltChannel_k,
         EltTip_k,
         EltCrack_k,
         EltRibbon_k,
         CellStatus_k,
         fully_traversed_k) = UpdateListsFromContinuousFrontRec(newRibbon,
                                                           sgndDist_k,
                                                           Fr_lstTmStp.EltChannel,
                                                           EltsTipNew,
                                                           listofTIPcellsONLY,
                                                           Fr_lstTmStp.mesh)
        if np.isnan(EltChannel_k).any():
            exitstatus = 3
            return exitstatus, None

    # EletsTipNew may contain fully filled elements also. Identifying only the partially filled elements
    partlyFilledTip = np.arange(EltsTipNew.shape[0])[np.in1d(EltsTipNew, EltTip_k)]

    log.debug('Solving the EHL system with the new trial footprint')

    if sim_properties.projMethod != 'LS_continousfront':
    # Calculating Carter's coefficient at tip to be used to calculate the volume integral in the tip cells
        zrVrtx_newTip = find_zero_vertex(EltsTipNew, sgndDist_k, Fr_lstTmStp.mesh)
    else: zrVrtx_newTip = zrVertx_k_with_fully_traversed.transpose()
    # finding ribbon cells corresponding to tip cells
    corr_ribbon = find_corresponding_ribbon_cell(EltsTipNew,
                                                 alpha_k,
                                                 zrVrtx_newTip,
                                                 Fr_lstTmStp.mesh)
    Cprime_tip = mat_properties.Cprime[corr_ribbon]

    if sim_properties.paramFromTip or mat_properties.anisotropic_K1c:
        Kprime_tip = (32 / np.pi) ** 0.5 * get_toughness_from_zeroVertex(EltsTipNew,
                                                                         Fr_lstTmStp.mesh,
                                                                         mat_properties,
                                                                         alpha_k,
                                                                         l_k,
                                                                         zrVrtx_newTip)
    else:
        Kprime_tip = mat_properties.Kprime[corr_ribbon]

    if mat_properties.TI_elasticity:
        Eprime_tip = TI_plain_strain_modulus(alpha_k,
                                             mat_properties.Cij)
    else:
        Eprime_tip = np.full((EltsTipNew.size,), mat_properties.Eprime, dtype=np.float64)

    # the velocity of the front for the current front position
    # todo: not accurate on the first iteration. needed to be checked
    Vel_k = -(sgndDist_k[EltsTipNew] - Fr_lstTmStp.sgndDist[EltsTipNew]) / timeStep

    if perfNode is not None:
        perfNode_tipWidth = instrument_start('tip width', perfNode)
        # todo close tip width instrumentation

    # stagnant tip cells i.e. the tip cells whose distance from front has not changed.
    stagnant = (-(sgndDist_k[EltsTipNew] - Fr_lstTmStp.sgndDist[EltsTipNew]) /
                (Fr_lstTmStp.mesh.hx**2 + Fr_lstTmStp.mesh.hy**2)**0.5 < sim_properties.toleranceVStagnant)
    # we need to remove it:
    # if stagnant.any() and not ((sim_properties.get_tipAsymptote() == 'U') or (sim_properties.get_tipAsymptote() == 'U1')):
    #     log.warning("Stagnant front is only supported with universal tip asymptote. Continuing...")
    #     stagnant = np.full((EltsTipNew.size,), False, dtype=bool)

    if stagnant.any():
        # if any tip cell with stagnant front calculate stress intensity factor for stagnant cells
        KIPrime = StressIntensityFactor(Fr_lstTmStp.w,
                                        sgndDist_k,
                                        EltsTipNew,
                                        EltRibbon_k,
                                        stagnant,
                                        Fr_lstTmStp.mesh,
                                        Eprime_tip)

        # todo: Find the right cause of failure
        # if the stress Intensity factor cannot be found. The most common reason is wiggles in the front resulting
        # in isolated tip cells.
        if np.isnan(KIPrime).any():
            exitstatus = 8
            return exitstatus, None

        # Calculate average width in the tip cells by integrating tip asymptote. Width of stagnant cells are calculated
        # using the stress intensity factor (see Dontsov and Peirce, JFM RAPIDS, 2017)

        wTip = Integral_over_cell(EltsTipNew,
                                  alpha_k,
                                  l_k,
                                  Fr_lstTmStp.mesh,
                                  sim_properties.get_tipAsymptote(),
                                  frac=Fr_lstTmStp,
                                  mat_prop=mat_properties,
                                  fluid_prop=fluid_properties,
                                  Vel=Vel_k,
                                  stagnant=stagnant,
                                  KIPrime=KIPrime,
                                  Eprime=Eprime_tip,
                                  Cprime=Cprime_tip) / Fr_lstTmStp.mesh.EltArea
    else:
        # Calculate average width in the tip cells by integrating tip asymptote
        wTip = Integral_over_cell(EltsTipNew,
                                  alpha_k,
                                  l_k,
                                  Fr_lstTmStp.mesh,
                                  sim_properties.get_tipAsymptote(),
                                  frac=Fr_lstTmStp,
                                  mat_prop=mat_properties,
                                  fluid_prop=fluid_properties,
                                  Vel=Vel_k,
                                  Kprime=Kprime_tip,
                                  Eprime=Eprime_tip,
                                  Cprime=Cprime_tip,
                                  stagnant=stagnant) / Fr_lstTmStp.mesh.EltArea

    # check if the tip volume has gone into negative
    smallNgtvWTip = np.where(np.logical_and(wTip < 0, wTip > -1e-4 * np.mean(wTip)))
    if np.asarray(smallNgtvWTip).size > 0:
        wTip[smallNgtvWTip] = abs(wTip[smallNgtvWTip])

    if (wTip < 0).any() or sum(wTip) == 0.:
        exitstatus = 4
        return exitstatus, None

    if perfNode is not None:
        pass
        # todo close tip width instrumentation

    LkOff = np.zeros((len(CellStatus),), dtype=np.float64)
    if sum(mat_properties.Cprime[EltsTipNew]) > 0:
        # Calculate leak-off term for the tip cell
        LkOff[EltsTipNew] = 2 * mat_properties.Cprime[EltsTipNew] * Integral_over_cell(EltsTipNew,
                                                                                       alpha_k,
                                                                                       l_k,
                                                                                       Fr_lstTmStp.mesh,
                                                                                       'Lk',
                                                                                       mat_prop=mat_properties,
                                                                                       frac=Fr_lstTmStp,
                                                                                       Vel=Vel_k,
                                                                                       dt=timeStep,
                                                                                       arrival_t=
                                                                                       Fr_lstTmStp.TarrvlZrVrtx[
                                                                                           EltsTipNew])
        if np.isnan(LkOff[EltsTipNew]).any():
            exitstatus = 13
            return exitstatus, None

    if sum(mat_properties.Cprime[Fr_lstTmStp.EltChannel]) > 0:
        t_since_arrival = Fr_lstTmStp.time - Fr_lstTmStp.Tarrival[Fr_lstTmStp.EltChannel]
        t_since_arrival[t_since_arrival < 0.] = 0.
        LkOff[Fr_lstTmStp.EltChannel] = 2 * mat_properties.Cprime[Fr_lstTmStp.EltChannel] * ((t_since_arrival
                                                                                              + timeStep) ** 0.5 - t_since_arrival ** 0.5) * Fr_lstTmStp.mesh.EltArea
        if np.isnan(LkOff[Fr_lstTmStp.EltChannel]).any():
            exitstatus = 13
            return exitstatus, None

        if stagnant.any():
            LkOff[EltsTipNew[stagnant]] = leak_off_stagnant_tip(EltsTipNew[stagnant],
                                                                l_k[stagnant],
                                                                alpha_k[stagnant],
                                                                Fr_lstTmStp.TarrvlZrVrtx[EltsTipNew[stagnant]],
                                                                Fr_lstTmStp.time + timeStep,
                                                                mat_properties.Cprime,
                                                                timeStep,
                                                                Fr_lstTmStp.mesh)

    # set leak off to zero if pressure below pore pressure
    LkOff[Fr_lstTmStp.pFluid <= mat_properties.porePressure] = 0.
    if sim_properties.doublefracture and fronts_dictionary['number_of_fronts'] == 2:
        doublefracturedictionary = {"number_of_fronts": fronts_dictionary['number_of_fronts'],
                                    "crackcells_0": fronts_dictionary['crackcells_0'],
                                    "crackcells_1": fronts_dictionary['crackcells_1'],
                                    "TIPcellsANDfullytrav_0": fronts_dictionary['TIPcellsANDfullytrav_0'],
                                    "TIPcellsANDfullytrav_1": fronts_dictionary['TIPcellsANDfullytrav_1']}
    elif sim_properties.projMethod != 'LS_continousfront':
        doublefracturedictionary = {"number_of_fronts": 1}
    else:
         doublefracturedictionary = {"number_of_fronts":fronts_dictionary['number_of_fronts']}
    w_n_plus1, pf_n_plus1, data = solve_width_pressure(Fr_lstTmStp,
                                                       sim_properties,
                                                       fluid_properties,
                                                       mat_properties,
                                                       EltsTipNew,
                                                       partlyFilledTip,
                                                       C,
                                                       FillFrac_k,
                                                       EltCrack_k,
                                                       InCrack_k,
                                                       LkOff,
                                                       wTip,
                                                       timeStep,
                                                       Qin,
                                                       perfNode,
                                                       Vel_k,
                                                       corr_ribbon,
                                                       doublefracturedictionary = doublefracturedictionary)

    # check if the new width is valid
    if np.isnan(w_n_plus1).any():
        exitstatus = 5
        return exitstatus, None

    if data[0] != None: #todo: Check why we need this if condition in the case of volume control
        fluidVel = data[0][0]
    # setting arrival time for fully traversed tip elements (new channel elements)
    Tarrival_k = np.copy(Fr_lstTmStp.Tarrival)
    max_Tarrival = np.nanmax(Tarrival_k)
    nc = np.setdiff1d(EltChannel_k, Fr_lstTmStp.EltChannel)
    new_channel = np.array([], dtype=int)
    for i in nc:
        new_channel = np.append(new_channel, np.where(EltsTipNew == i)[0])
    if np.any(Vel_k[new_channel]==0):
        log.debug("why we have zeros?")
    t_enter = Fr_lstTmStp.time + timeStep - l_k[new_channel] / Vel_k[new_channel]
    max_l = Fr_lstTmStp.mesh.hx * np.cos(alpha_k[new_channel]) + Fr_lstTmStp.mesh.hy * np.sin(alpha_k[new_channel])
    t_leave = Fr_lstTmStp.time + timeStep - (l_k[new_channel] - max_l) / Vel_k[new_channel]
    Tarrival_k[EltsTipNew[new_channel]] = (t_enter + t_leave) / 2
    to_correct = np.where(Tarrival_k[EltsTipNew[new_channel]] < max_Tarrival)[0]
    Tarrival_k[EltsTipNew[new_channel[to_correct]]] = max_Tarrival

    # the fracture to be returned for k plus 1 iteration
    Fr_kplus1 = copy.deepcopy(Fr_lstTmStp)
    Fr_kplus1.w = w_n_plus1
    Fr_kplus1.pFluid = pf_n_plus1
    Fr_kplus1.pNet = np.zeros((Fr_kplus1.mesh.NumberOfElts,))
    Fr_kplus1.pNet[EltCrack_k] = pf_n_plus1[EltCrack_k] - mat_properties.SigmaO[EltCrack_k]
    Fr_kplus1.time += timeStep
    Fr_kplus1.closed = data[1]
    Fr_kplus1.FillF = FillFrac_k[partlyFilledTip]
    Fr_kplus1.fully_traversed = fully_traversed_k
    Fr_kplus1.EltChannel = EltChannel_k
    Fr_kplus1.EltTip = EltTip_k
    Fr_kplus1.EltCrack = EltCrack_k
    Fr_kplus1.EltRibbon = EltRibbon_k
    Fr_kplus1.ZeroVertex = zrVertx_k
    Fr_kplus1.alpha = alpha_k[partlyFilledTip]
    Fr_kplus1.l = l_k[partlyFilledTip]
    Fr_kplus1.InCrack = InCrack_k
    if sim_properties.projMethod != 'LS_continousfront':
        Fr_kplus1.process_fracture_front()
    else :
        Fr_kplus1.fronts_dictionary = fronts_dictionary
        Fr_kplus1.Ffront = Ffront
        Fr_kplus1.number_of_fronts = number_of_fronts
        if sim_properties.saveToDisk and sim_properties.saveStatisticsPostCoalescence and Fr_lstTmStp.number_of_fronts != Fr_kplus1.number_of_fronts:
            myJsonName = sim_properties.set_outputFolder+"_mesh_study.json"
            append_to_json_file(myJsonName, Fr_kplus1.mesh.nx, 'append2keyAND2list', key='nx')
            append_to_json_file(myJsonName, Fr_kplus1.mesh.ny, 'append2keyAND2list', key='ny')
            append_to_json_file(myJsonName, Fr_kplus1.mesh.hx, 'append2keyAND2list', key='hx')
            append_to_json_file(myJsonName, Fr_kplus1.mesh.hy, 'append2keyAND2list', key='hy')
            append_to_json_file(myJsonName, Fr_kplus1.EltCrack.size, 'append2keyAND2list', key='elements_in_crack')
            append_to_json_file(myJsonName, Fr_kplus1.EltTip.size, 'append2keyAND2list', key='elements_in_tip')
            append_to_json_file(myJsonName, Fr_kplus1.time, 'append2keyAND2list', key='coalescence_time')
    Fr_kplus1.FractureVolume = np.sum(Fr_kplus1.w) * Fr_kplus1.mesh.EltArea
    Fr_kplus1.Tarrival = Tarrival_k
    Fr_kplus1.wHist = np.maximum(Fr_kplus1.w, Fr_lstTmStp.wHist)
    if data[0] != None: #todo: Check why we need  this if condition in the case of volume control
        Fr_kplus1.effVisc = data[0][1]
        Fr_kplus1.yieldRatio = data[0][2]


    log.debug("Solved...")
    log.debug("Finding velocity of front...")

    itr = 0
    # toughness iteration loop
    while itr < sim_properties.maxProjItrs:

        if sim_properties.paramFromTip or mat_properties.anisotropic_K1c or mat_properties.TI_elasticity:
            if sim_properties.projMethod == 'ILSA_orig':
                projection_method = projection_from_ribbon
            elif sim_properties.projMethod == 'LS_grad':
                projection_method = projection_from_ribbon_LS_gradient
            elif sim_properties.projMethod == 'LS_continousfront':
                projection_method = projection_from_ribbon_LS_gradient #todo: test this case!!!

            if itr == 0 :
                # first iteration
                alpha_ribbon_k = projection_method(Fr_lstTmStp.EltRibbon,
                                                   Fr_lstTmStp.EltChannel,
                                                   Fr_lstTmStp.mesh,
                                                   sgndDist_k)
                alpha_ribbon_km1 = np.zeros(Fr_lstTmStp.EltRibbon.size, )
            else:
                alpha_ribbon_k = 0.3 * alpha_ribbon_k + 0.7 * projection_method(Fr_lstTmStp.EltRibbon,
                                                                                Fr_lstTmStp.EltChannel,
                                                                                Fr_lstTmStp.mesh,
                                                                                sgndDist_k)
            if np.isnan(alpha_ribbon_k).any():
                exitstatus = 11
                return exitstatus, None

        if sim_properties.paramFromTip or mat_properties.anisotropic_K1c:

            Kprime_k = get_toughness_from_cellCenter(alpha_ribbon_k,
                                                     sgndDist_k,
                                                     Fr_lstTmStp.EltRibbon,
                                                     mat_properties,
                                                     Fr_lstTmStp.mesh) * (32 / np.pi) ** 0.5

            if np.isnan(Kprime_k).any():
                exitstatus = 11
                return exitstatus, None
        else:
            Kprime_k = None

        if mat_properties.TI_elasticity:
            Eprime_k = TI_plain_strain_modulus(alpha_ribbon_k,
                                               mat_properties.Cij)
            if np.isnan(Eprime_k).any():
                exitstatus = 11
                return exitstatus, None
        else:
            Eprime_k = None

        # Initialization of the signed distance in the ribbon element - by inverting the tip asymptotics
        sgndDist_k = 1e50 * np.ones((Fr_lstTmStp.mesh.NumberOfElts,), float)  # Initializing the cells with extremely
        # large float value. (algorithm requires inf)

        perfNode_tipInv = instrument_start('tip inversion', perfNode)

        sgndDist_k[Fr_lstTmStp.EltRibbon] = - TipAsymInversion(Fr_kplus1.w,
                                                               Fr_lstTmStp,
                                                               mat_properties,
                                                               fluid_properties,
                                                               sim_properties,
                                                               timeStep,
                                                               Kprime_k=Kprime_k,
                                                               Eprime_k=Eprime_k)

        status, fail_cause = True, None
        # if tip inversion returns nan
        if np.isnan(sgndDist_k[Fr_lstTmStp.EltRibbon]).any():
            status = False
            fail_cause = 'tip inversion failed'
            exitstatus = 7

        if perfNode_tipInv is not None:
            instrument_close(perfNode, perfNode_tipInv, None, len(Fr_lstTmStp.EltRibbon),
                             status, fail_cause, Fr_lstTmStp.time)
            perfNode.tipInv_data.append(perfNode_tipInv)

        if not status:
            return exitstatus, None

        # Check if the front is receding
        sgndDist_k[Fr_lstTmStp.EltRibbon] = np.minimum(sgndDist_k[Fr_lstTmStp.EltRibbon],
                                                       Fr_lstTmStp.sgndDist[Fr_lstTmStp.EltRibbon])

        # region expected to have the front after propagation. The signed distance of the cells only in this region will
        # evaluated with the fast marching method to avoid unnecessary computation cost
        # current_prefactor = sim_properties.get_time_step_prefactor(Fr_lstTmStp.time + timeStep)
        # front_region = np.where(abs(Fr_lstTmStp.sgndDist) < current_prefactor * 6.66 * (
        #         Fr_lstTmStp.mesh.hx ** 2 + Fr_lstTmStp.mesh.hy ** 2) ** 0.5)[0]
        front_region = np.arange(Fr_lstTmStp.mesh.NumberOfElts)

        if not np.in1d(Fr_kplus1.EltTip, front_region).any():
            raise SystemExit("The tip elements are not in the band. Increase the size of the band for FMM to evaluate"
                             " level set.")
        # the search region outwards from the front position at last time step
        pstv_region = np.where(Fr_lstTmStp.sgndDist[front_region] >= -(Fr_lstTmStp.mesh.hx ** 2 +
                                                                       Fr_lstTmStp.mesh.hy ** 2) ** 0.5)[0]
        # the search region inwards from the front position at last time step
        ngtv_region = np.where(Fr_lstTmStp.sgndDist[front_region] < 0)[0]

        # SOLVE EIKONAL eq via Fast Marching Method starting to get the distance from tip for each cell.
        SolveFMM(sgndDist_k,
                 Fr_lstTmStp.EltRibbon,
                 Fr_lstTmStp.EltChannel,
                 Fr_lstTmStp.mesh,
                 front_region[pstv_region],
                 front_region[ngtv_region])

        # do it only once if not anisotropic
        if not (sim_properties.paramFromTip or mat_properties.anisotropic_K1c
                or mat_properties.TI_elasticity) or sim_properties.explicitProjection:
            break

        norm = np.linalg.norm(abs(alpha_ribbon_k - alpha_ribbon_km1) / np.pi * 2)
        if norm < sim_properties.toleranceProjection:
            log.debug("Projection iteration converged after " + repr(itr - 1) + " iterations; exiting norm " +
                      repr(norm))
            break
        alpha_ribbon_km1 = np.copy(alpha_ribbon_k)
        log.debug("iterating on projection... norm = " + repr(norm))
        itr += 1

    # todo Hack!!! keep going if projection does not converge
    # if itr == sim_properties.maxProjItrs:
    #     exitstatus = 10
    #     return exitstatus, None

    Fr_kplus1.v = -(sgndDist_k[Fr_kplus1.EltTip] - Fr_lstTmStp.sgndDist[Fr_kplus1.EltTip]) / timeStep
    Fr_kplus1.sgndDist = sgndDist_k
    Fr_kplus1.sgndDist_last = Fr_lstTmStp.sgndDist
    Fr_kplus1.timeStep_last = timeStep
    new_tip = np.where(np.isnan(Fr_kplus1.TarrvlZrVrtx[Fr_kplus1.EltTip]))[0]
    Fr_kplus1.TarrvlZrVrtx[Fr_kplus1.EltTip[new_tip]] = Fr_kplus1.time - Fr_kplus1.l[new_tip] / Fr_kplus1.v[new_tip]
    Fr_kplus1.LkOff = LkOff
    Fr_kplus1.LkOffTotal += np.sum(LkOff)
    Fr_kplus1.injectedVol += sum(Qin) * timeStep
    Fr_kplus1.efficiency = (Fr_kplus1.injectedVol - Fr_kplus1.LkOffTotal) / Fr_kplus1.injectedVol
    Fr_kplus1.source = np.where(Qin != 0)[0]

    if sim_properties.saveRegime:
        # regime = np.full((Fr_lstTmStp.mesh.NumberOfElts,), np.nan, dtype=np.float32)
        # regime[Fr_lstTmStp.EltRibbon] = find_regime(Fr_kplus1.w,
        #                                             Fr_lstTmStp,
        #                                             mat_properties,
        #                                             fluid_properties,
        #                                             sim_properties,
        #                                             timeStep,
        #                                             Kprime_k,
        #                                             -sgndDist_k[Fr_lstTmStp.EltRibbon])
        # Fr_kplus1.regime = regime
        Fr_kplus1.update_tip_regime(mat_properties, fluid_properties, timeStep)

    if fluid_properties.turbulence:
        if sim_properties.saveReynNumb or sim_properties.saveFluidFlux:
            ReNumb, check = turbulence_check_tip(fluidVel, Fr_kplus1, fluid_properties, return_ReyNumb=True)
            if sim_properties.saveReynNumb:
                Fr_kplus1.ReynoldsNumber = ReNumb
            if sim_properties.saveFluidFlux:
                Fr_kplus1.fluidFlux = ReNumb * 3 / 4 / fluid_properties.density * fluid_properties.viscosity
        if sim_properties.saveFluidVel:
            Fr_kplus1.fluidVelocity = fluidVel
        if sim_properties.saveFluidVelAsVector:  raise SystemExit('saveFluidVelAsVector Not yet implemented')
        if sim_properties.saveFluidFluxAsVector: raise SystemExit('saveFluidFluxAsVector Not yet implemented')
    else:
        if sim_properties.saveFluidFlux or sim_properties.saveFluidVel or sim_properties.saveReynNumb or sim_properties.saveFluidFluxAsVector or sim_properties.saveFluidVelAsVector:
            ###todo: re-evaluating these parameters is highly inefficient. They have to be stored if neccessary when
            # the solution is evaluated.
            fluid_flux, fluid_vel, Rey_num, fluid_flux_components, fluid_vel_components = calculate_fluid_flow_characteristics_laminar(Fr_kplus1.w,
                                                                                          Fr_kplus1.pFluid,
                                                                                          mat_properties.SigmaO,
                                                                                          Fr_kplus1.mesh,
                                                                                          Fr_kplus1.EltCrack,
                                                                                          Fr_kplus1.InCrack,
                                                                                          fluid_properties.muPrime,
                                                                                          fluid_properties.density)

            if sim_properties.saveFluidFlux:
                fflux = np.zeros((4, Fr_kplus1.mesh.NumberOfElts), dtype=np.float32)
                fflux[:, Fr_kplus1.EltCrack] = fluid_flux
                Fr_kplus1.fluidFlux = fflux

            if sim_properties.saveFluidFluxAsVector:
                fflux_components = np.zeros((8, Fr_kplus1.mesh.NumberOfElts), dtype=np.float32)
                fflux_components[:, Fr_kplus1.EltCrack] = fluid_flux_components
                Fr_kplus1.fluidFlux_components = fflux_components

            if sim_properties.saveFluidVel:
                fvel = np.zeros((4, Fr_kplus1.mesh.NumberOfElts), dtype=np.float32)
                fvel[:, Fr_kplus1.EltCrack] = fluid_vel
                Fr_kplus1.fluidVelocity = fvel

            if sim_properties.saveFluidVelAsVector:
                fvel_components = np.zeros((8, Fr_kplus1.mesh.NumberOfElts), dtype=np.float32)
                fvel_components[:, Fr_kplus1.EltCrack] = fluid_vel_components
                Fr_kplus1.fluidVelocity_components = fvel_components

            if sim_properties.saveReynNumb:
                Rnum = np.zeros((4, Fr_kplus1.mesh.NumberOfElts), dtype=np.float32)
                Rnum[:, Fr_kplus1.EltCrack] = Rey_num
                Fr_kplus1.ReynoldsNumber = Rnum

    if data[2]:
        return 14, Fr_kplus1

    exitstatus = 1
    return exitstatus, Fr_kplus1
<|MERGE_RESOLUTION|>--- conflicted
+++ resolved
@@ -9,6 +9,7 @@
 
 
 # local imports
+import logging
 from volume_integral import leak_off_stagnant_tip, find_corresponding_ribbon_cell
 from symmetry import get_symetric_elements, self_influence
 from tip_inversion import TipAsymInversion, StressIntensityFactor
@@ -203,7 +204,6 @@
             exitstatus = 6
             return exitstatus, None
 
-<<<<<<< HEAD
     # check if we advanced more than two cells
     if exitstatus == 1:
         if you_advance_more_than_2_cells(Fr_k.fully_traversed, Frac.EltRibbon, Frac.mesh.NeiElements) and \
@@ -211,11 +211,7 @@
             exitstatus = 17
             return exitstatus, Frac
 
-    if sim_properties.verbosity > 1:
-        print("Fracture front converged after " + repr(k) + " iterations with norm = " + repr(norm))
-=======
     log.debug("Fracture front converged after " + repr(k) + " iterations with norm = " + repr(norm))
->>>>>>> b0fdebdb
 
     return exitstatus, Fr_k
 
@@ -1607,6 +1603,7 @@
             | 14      -- fracture fully closed
             | 15      -- iterations on front will not converge (continuous front)
             | 16      -- max number of cells achieved. Reducing the number of cells
+            | 17      -- you advanced more than two cells in a row. Repeating with a smaller time step
 
         - Fracture:            fracture after advancing time step.
 
