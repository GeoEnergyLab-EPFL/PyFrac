# -*- coding: utf-8 -*-
"""
This file is part of PyFrac.

Created by Haseeb Zia on 11.05.17.
Copyright (c) ECOLE POLYTECHNIQUE FEDERALE DE LAUSANNE, Switzerland, Geo-Energy Laboratory, 2016-2020.
All rights reserved. See the LICENSE.TXT file for more details.
"""
import logging
import copy
import matplotlib.pyplot as plt
import dill
import os
import numpy as np
import time
from time import gmtime, strftime
import warnings

# local imports
from properties import LabelProperties, IterationProperties, PlotProperties
from properties import instrument_start, instrument_close
from elasticity import load_isotropic_elasticity_matrix, load_TI_elasticity_matrix, mapping_old_indexes
from elasticity import load_isotropic_elasticity_matrix_toepliz
from Hdot import Hdot_3DR0opening
from mesh import CartesianMesh
from time_step_solution import attempt_time_step
from visualization import plot_footprint_analytical, plot_analytical_solution,\
                          plot_injection_source, get_elements
from symmetry import load_isotropic_elasticity_matrix_symmetric, symmetric_elasticity_matrix_from_full
from labels import TS_errorMessages, supported_projections, suitable_elements
<<<<<<< HEAD
from custom_functions import *
=======
from custom_functions import apply_custom_prop, custom_plot

>>>>>>> f3d70fd0

class Controller:
    """
    This class describes the controller which takes the given material, fluid, injection and loading properties and
    advances a given fracture according to the provided simulation properties.
    """

    errorMessages = TS_errorMessages

    def __init__(self, Fracture, Solid_prop, Fluid_prop, Injection_prop, Sim_prop, boundaryEffect = None, Load_prop=None, C=None):
        """ The constructor of the Controller class.

        Args:
           Fracture (Fracture):                     -- the fracture to be propagated.
           Solid_prop (MaterialProperties):         -- the MaterialProperties object giving the material properties.
           Fluid_prop (FluidProperties):            -- the FluidProperties object giving the fluid properties.
           Injection_prop (InjectionProperties):    -- the InjectionProperties object giving the injection.
                                                       properties.
           Sim_prop (SimulationProperties):         -- the SimulationProperties object giving the numerical
                                                       parameters to be used in the simulation.
           Load_prop (LoadingProperties):           -- the LoadingProperties object specifying how the material is
                                                       mechanically loaded.
           C (ndarray):                             -- the elasticity matrix.

        """
        log = logging.getLogger('PyFrac.controller')
        if not boundaryEffect == None:
            self.Boundary = boundaryEffect
        else: self.Boundary = None
        self.fracture = Fracture
        self.solid_prop = Solid_prop
        self.fluid_prop = Fluid_prop
        self.injection_prop = Injection_prop
        self.sim_prop = Sim_prop
        self.load_prop = Load_prop
        self.C = C
        self.fr_queue = [None, None, None, None, None]  # queue of fractures from the last five time steps
        self.stepsFromChckPnt = 0
        self.tmStpPrefactor_copy = copy.copy(Sim_prop.tmStpPrefactor) # should be in simulation properties
        self.stagnant_TS = None     # time step if the front is stagnant. It is increased exponentialy to avoid uneccessary small steps.
        self.perfData = []
        self.lastSavedFile = 0
        self.lastSavedTime = np.NINF
        self.lastPlotTime = np.NINF
        self.TmStpCount = 0
        self.chkPntReattmpts = 0    # the number of re-attempts done from the checkpoint. Simulation is declared failed after 5 attempts.
        self.TmStpReductions = 0    # the number of times the time step has been reattempted because the fracture it was advancing too more than two cells in a row
        self.delta_w = None         # change in width between successive time steps. Used to limit time step.
        self.lstTmStp = None
        self.solveDetlaP_cp = self.sim_prop.solveDeltaP # copy of the flag indicating the solver to solve for pressure or delta p
        self.PstvInjJmp = None      # flag specifyung if the jump to the time of the next positive injection after the fracture is
                                        # fully closed is to be taken or not. Asked from user if it is None.
        self.fullyClosed = False    # should be related to the fracture state (thus in fracture class)
        self.setFigPos = True
        self.lastSuccessfulTS = Fracture.time
        self.maxTmStp = 0           # the maximum time step taken uptil now by the controller.


        # make a list of Nones with the size of the number of variables to plot during simulation
        self.Figures = [None for i in range(len(self.sim_prop.plotVar))]

        # Find the times where any parameter changes. These times will be added to the time series where the solution is
        # required to ensure the time is hit during time stepping and the change is applied at the exact time.
        param_change_at = np.array([], dtype=np.float64)
        if Injection_prop.injectionRate.shape[1] > 1:
           param_change_at = np.hstack((param_change_at, Injection_prop.injectionRate[0]))
        if isinstance(Sim_prop.fixedTmStp, np.ndarray):
           param_change_at = np.hstack((param_change_at, Sim_prop.fixedTmStp[0]))
        if isinstance(Sim_prop.tmStpPrefactor, np.ndarray):
           param_change_at = np.hstack((param_change_at, Sim_prop.tmStpPrefactor[0]))


        if len(param_change_at) > 0:
            if self.sim_prop.get_solTimeSeries() is not None:
                # add the times where any parameter changes to the required solution time series
                sol_time_srs = np.hstack((self.sim_prop.get_solTimeSeries(), param_change_at))
            else:
                sol_time_srs = param_change_at
            sol_time_srs = np.unique(sol_time_srs)
            if sol_time_srs[0] == 0:
                sol_time_srs = np.delete(sol_time_srs, 0)
        else:
           sol_time_srs = self.sim_prop.get_solTimeSeries()
        self.timeToHit = sol_time_srs

        if self.sim_prop.finalTime is None:
           if self.sim_prop.get_solTimeSeries() is None:
               ## Not necessarily an error
                raise ValueError("The final time to stop the simulation is not provided!")
           else:
               self.sim_prop.finalTime = np.max(self.sim_prop.get_solTimeSeries())
        else:
            if self.timeToHit is not None:
                greater_finalTime = np.where(self.timeToHit > self.sim_prop.finalTime)[0]
                self.timeToHit = np.delete(self.timeToHit, greater_finalTime)

        # Setting to volume control solver if viscosity is zero
        if self.fluid_prop.viscosity < 1e-15:
           log.info('Fluid viscosity is zero. Setting solver to volume control...')
           self.sim_prop.set_volumeControl(True)

        if not all(elem in self.fracture.EltChannel for elem in Injection_prop.sourceElem):
            message = 'INJECTION LOCATION ERROR: \n' \
                      'injection points are located outisde of the fracture footprints'
            raise SystemExit(message)

        # Setting whether sparse matrix is used to make fluid conductivity matrix
        if Sim_prop.solveSparse is None:
           if Fracture.mesh.NumberOfElts < 2500:
               Sim_prop.solveSparse = False
           else:
               Sim_prop.solveSparse = True

        # basic performance data
        self.remeshings = 0
        self.successfulTimeSteps = 0
        self.failedTimeSteps = 0

        # setting front advancing scheme to implicit if velocity is not available for the first time step.
        self.frontAdvancing = copy.copy(Sim_prop.frontAdvancing)
        if Sim_prop.frontAdvancing in ['explicit', 'predictor-corrector']:
            if np.nanmax(Fracture.v) <= 0 or np.isnan(Fracture.v).any():
                Sim_prop.frontAdvancing = 'implicit'

        if self.sim_prop.saveToDisk:
            self.logAddress = copy.copy(Sim_prop.get_outputFolder())
        else:
            self.logAddress = './'

        # setting up tip asymptote
        if self.fluid_prop.rheology in ["Herschel-Bulkley", "HBF"]:
            if self.sim_prop.get_tipAsymptote() not in ["HBF", "HBF_aprox", "HBF_num_quad"]:
                warnings.warn("Fluid rhelogy and tip asymptote does not match. Setting tip asymptote to \'HBF\'")
                self.sim_prop.set_tipAsymptote('HBF')
        if self.fluid_prop.rheology in ["power-law", "PLF"]:
            if self.sim_prop.get_tipAsymptote() not in ["PLF", "PLF_aprox", "PLF_num_quad", "PLF_M"]:
                warnings.warn("Fluid rhelogy and tip asymptote does not match. Setting tip asymptote to \'PLF\'")
                self.sim_prop.set_tipAsymptote('PLF')
        if self.fluid_prop.rheology == 'Newtonian':
            if self.sim_prop.get_tipAsymptote() not in ["K", "M", "Mt", "U", "U1", "MK", "MDR", "M_MDR"]:
                warnings.warn("Fluid rhelogy and tip asymptote does not match. Setting tip asymptote to \'U\'")
                self.sim_prop.set_tipAsymptote('U1')

        if Solid_prop.inv_with_heter_K1c and (Sim_prop.frontAdvancing == 'explicit' or Sim_prop.frontAdvancing == 'predictor-corrector'):
            raise SystemExit("Heterogeneous_K1c not implemented for ")

        # if you set the code to advance max 1 cell then remove the SimulProp.timeStepLimit
        if self.sim_prop.timeStepLimit is not None and self.sim_prop.limitAdancementTo2cells is True:
            if self.sim_prop.forceTmStpLmtANDLmtAdvTo2cells == False:
                warnings.warn("You have set sim_prop.limitAdancementTo2cells = True. This imply that sim_prop.timeStepLimit will be deactivated.")
                self.sim_prop.timeStepLimit = None
            else:
                warnings.warn(
                    "You have forced <limitAdancementTo2cells> to be True and set <timeStepLimit> - the first one might be uneffective onto the second one until the prefactor has been reduced to produce a time step < timeStepLimit")
#-----------------------------------------------------------------------------------------------------------------------

    def run(self):
        """
        This function runs the simulation according to the parameters given in the properties classes. See especially
        the documentation of the :py:class:`properties.SimulationProperties` class to get details of the parameters
        controlling the simulation run.
        """
        log = logging.getLogger('PyFrac.controller.run')
        log_only_to_logfile = logging.getLogger('PyFrac_LF.controller.run')

        # output initial fracture
        if self.sim_prop.saveToDisk:
            # save properties
            if not os.path.exists(self.sim_prop.get_outputFolder()):
                os.makedirs(self.sim_prop.get_outputFolder())

            prop = (self.solid_prop, self.fluid_prop, self.injection_prop, self.sim_prop)
            with open(self.sim_prop.get_outputFolder() + "properties", 'wb') as output:
                dill.dump(prop, output, -1)

        if self.sim_prop.plotFigure or self.sim_prop.saveToDisk:
            # save or plot fracture
            self.output(self.fracture)
            self.lastSavedTime = self.fracture.time

        if self.sim_prop.log2file:
            self.sim_prop.set_logging_to_file(self.logAddress)

        # deactivate the block_toepliz_compression functions
        # DO THIS CHECK BEFORE COMPUTING C!
        if self.C is not None: # in the case C is provided
            self.sim_prop.useBlockToeplizCompression = False
        elif self.solid_prop.TI_elasticity: # in case of TI_elasticity
            self.sim_prop.useBlockToeplizCompression = False
        elif not self.solid_prop.TI_elasticity and self.sim_prop.symmetric:  # in case you save 1/4 of the elasticity due to domain symmetry
            self.sim_prop.useBlockToeplizCompression = False

        # load elasticity matrix
        if self.C is None:
            log.info("Making elasticity matrix...")
            if self.sim_prop.symmetric:
                if not self.sim_prop.get_volumeControl():
                    raise ValueError("Symmetric fracture is only supported for inviscid fluid yet!")

            if not self.solid_prop.TI_elasticity:
                if self.sim_prop.symmetric:
                    self.C = load_isotropic_elasticity_matrix_symmetric(self.fracture.mesh,
                                                                        self.solid_prop.Eprime)
                else:
                    if not self.sim_prop.useBlockToeplizCompression:
                        self.C = load_isotropic_elasticity_matrix(self.fracture.mesh,
                                                                  self.solid_prop.Eprime)
                    else:
                        self.C = load_isotropic_elasticity_matrix_toepliz(self.fracture.mesh,
                                                                          self.solid_prop.Eprime)
            else:
                C = load_TI_elasticity_matrix(self.fracture.mesh,
                                                   self.solid_prop,
                                                   self.sim_prop)
                # compressing the elasticity matrix for symmetric fracture
                if self.sim_prop.symmetric:
                    self.C = symmetric_elasticity_matrix_from_full(C, self.fracture.mesh)
                else:
                    self.C = C
            log.info('Done!')

        # # perform first time step with implicit front advancing due to non-availability of velocity
        # if not self.sim_prop.symmetric:
        #     if self.sim_prop.frontAdvancing == "predictor-corrector":
        #         self.sim_prop.frontAdvancing = "implicit"

        log.info("Starting time = " + repr(self.fracture.time))
        if self.sim_prop.send_phone_msg:
            from utility import send_phone_message
            send_phone_message("---Simulation " + self.sim_prop.simID + " started---")
            send_phone_message("Starting time = " + repr(self.fracture.time))

        # starting time stepping loop
        while self.fracture.time < 0.999 * self.sim_prop.finalTime and self.TmStpCount < self.sim_prop.maxTimeSteps:

            timeStep = self.get_time_step()

            if self.sim_prop.collectPerfData:
                tmStp_perf = IterationProperties(itr_type="time step")
            else:
                tmStp_perf = None

            # advancing time step
            status, Fr_n_pls1 = self.advance_time_step(self.fracture,
                                                         self.C,
                                                         timeStep,
                                                         tmStp_perf)

            if self.sim_prop.collectPerfData:
                tmStp_perf.CpuTime_end = time.time()
                tmStp_perf.status = status == 1
                tmStp_perf.failure_cause = self.errorMessages[status]
                tmStp_perf.time = self.fracture.time
                tmStp_perf.NumbOfElts = len(self.fracture.EltCrack)
                self.perfData.append(tmStp_perf)

            if status == 1:
            # Successful time step
                log.info("Time step successful!")
                log.debug("Element in the crack: "+str(len(Fr_n_pls1.EltCrack)))
                log.debug("Nx: " + str(Fr_n_pls1.mesh.nx))
                log.debug("Ny: " + str(Fr_n_pls1.mesh.ny))
                log.debug("hx: " + str(Fr_n_pls1.mesh.hx))
                log.debug("hy: " + str(Fr_n_pls1.mesh.hy))
                self.delta_w = Fr_n_pls1.w - self.fracture.w
                self.lstTmStp = Fr_n_pls1.time - self.fracture.time
<<<<<<< HEAD

=======
>>>>>>> f3d70fd0
                # custom plotting on the fly
                if self.sim_prop.customPlotsOnTheFly:
                    apply_custom_prop(self.sim_prop, Fr_n_pls1)

                # output
                if self.sim_prop.plotFigure or self.sim_prop.saveToDisk:
                    if Fr_n_pls1.time > self.lastSavedTime:
                        self.output(Fr_n_pls1)



                # add the advanced fracture to the last five fractures list
                self.fracture = copy.deepcopy(Fr_n_pls1)
                self.fr_queue[self.successfulTimeSteps % 5] = copy.deepcopy(Fr_n_pls1)

                if self.fracture.time > self.lastSuccessfulTS:
                    self.lastSuccessfulTS = self.fracture.time
                if self.maxTmStp < self.lstTmStp:
                    self.maxTmStp = self.lstTmStp
                # put check point reattempts to zero if the simulation has advanced past the time where it failed
                if Fr_n_pls1.time > self.lastSuccessfulTS + 2 * self.maxTmStp:
                    self.chkPntReattmpts = 0
                    # set the prefactor to the original value after four time steps (after the 5 time steps back jump)
                    self.sim_prop.tmStpPrefactor = self.tmStpPrefactor_copy
                self.successfulTimeSteps += 1
                # set to 0 the counter of time step reductions
                if self.TmStpReductions > 0:
                    self.TmStpReductions = 0
                    self.sim_prop.tmStpPrefactor = self.tmStpPrefactor_copy
                # resetting the parameters for closure
                if self.fullyClosed:
                    # set to solve for pressure if the fracture was fully closed in last time step and is open now
                    self.sim_prop.solveDeltaP = False
                else:
                    self.sim_prop.solveDeltaP = self.solveDetlaP_cp
                self.PstvInjJmp = None
                self.fullyClosed = False

                # set front advancing back as set in simulation properties originally if velocity becomes available.
                if np.max(Fr_n_pls1.v) > 0 or not np.isnan(Fr_n_pls1.v).any():
                    self.sim_prop.frontAdvancing = copy.copy(self.frontAdvancing)
                else:
                    self.sim_prop.frontAdvancing = 'implicit'

                if self.TmStpCount == self.sim_prop.maxTimeSteps:
                    log.warning("Max time steps reached!")

            elif status == 12 or status == 16:
                # re-meshing required
                if self.sim_prop.enableRemeshing:
                    # the following update is required because Fr_n_pls1.EltTip contains the intersection between the cells at the boundary of the mesh and
                    # the reconstructed front. For that reason in case of mesh extension
                    if hasattr(Fr_n_pls1, 'EltTipBefore'):
                        self.fracture.EltTipBefore = Fr_n_pls1.EltTipBefore
                    # we need to decide which remeshings are to be considered
                    compress = False
                    if status == 16:
                        # we reached cell number limit so we adapt by compressing the domain accordingly

                        # calculate the new number of cells
                        new_elems = [int((self.fracture.mesh.nx + np.round(self.sim_prop.meshReductionFactor, 0))
                                         / self.sim_prop.meshReductionFactor),
                                     int((self.fracture.mesh.ny + np.round(self.sim_prop.meshReductionFactor, 0))
                                         / self.sim_prop.meshReductionFactor)]
                        if new_elems[0] % 2 == 0:
                            new_elems[0] = new_elems[0] + 1
                        if new_elems[1] % 2 == 0:
                            new_elems[1] = new_elems[1] + 1

                        # Decide if we still can reduce the number of elements
                        if (2 * self.fracture.mesh.Lx / new_elems[0] > self.sim_prop.maxCellSize) or (2 *
                            self.fracture.mesh.Ly / new_elems[1] > self.fracture.mesh.hy / self.fracture.mesh.hx *
                            self.sim_prop.maxCellSize):
                            log.warning("Reduction of cells not possible as minimal cell size would be violated!")
                            self.sim_prop.meshReductionPossible = False
                        else:

                            log.info("Reducing cell number...")

                            # We need to make sure the injection point stays where it is. We also do this for two points
                            # on same x or y
                            if len(self.fracture.source) == 1:
                                index = self.fracture.source[0]
                                cent_point = self.fracture.mesh.CenterCoor[self.fracture.source[0]]

                                reduction_factor = self.sim_prop.meshReductionFactor
                            elif len(self.fracture.source) == 2:
                                index = self.fracture.source[0]
                                cent_point = self.fracture.mesh.CenterCoor[self.fracture.source[0]]

                                if self.fracture.mesh.CenterCoor[self.fracture.source[0]][0] == \
                                        self.fracture.mesh.CenterCoor[self.fracture.source[1]][0]:
                                    elems_inter = int(abs(self.fracture.mesh.CenterCoor[self.fracture.source[0]][1] -
                                        self.fracture.mesh.CenterCoor[self.fracture.source[1]][1]) / \
                                                  self.fracture.mesh.hy)
                                    new_inter = int(np.ceil(elems_inter/self.sim_prop.meshReductionFactor))
                                    reduction_factor = elems_inter / new_inter

                                elif self.fracture.mesh.CenterCoor[self.fracture.source[0]][1] == \
                                        self.fracture.mesh.CenterCoor[self.fracture.source[1]][1]:
                                    elems_inter = int(abs(self.fracture.mesh.CenterCoor[self.fracture.source[0]][0] -
                                        self.fracture.mesh.CenterCoor[self.fracture.source[1]][0]) / \
                                                  self.fracture.mesh.hx)
                                    new_inter = int(np.ceil(elems_inter / self.sim_prop.meshReductionFactor))
                                    reduction_factor = elems_inter / new_inter

                                else:
                                    reduction_factor = self.sim_prop.meshReductionFactor

                                log.info("The real reduction factor used is " + repr(reduction_factor))

                            else:
                                index = self.fracture.mesh.locate_element(0., 0.)[0]
                                cent_point = np.asarray([0., 0.])

                                reduction_factor = self.sim_prop.meshReductionFactor

                            row = int(index/self.fracture.mesh.nx)
                            column = index - self.fracture.mesh.nx * row

                            row_frac = (self.fracture.mesh.ny - (row + 1))/row
                            col_frac = column/(self.fracture.mesh.nx - (column + 1))

                            # calculate the new number of cells
                            new_elems = [int((self.fracture.mesh.nx + np.round(reduction_factor, 0))
                                             / reduction_factor),
                                         int((self.fracture.mesh.ny + np.round(reduction_factor, 0))
                                             / reduction_factor)]
                            if new_elems[0] % 2 == 0:
                                new_elems[0] = new_elems[0] + 1
                            if new_elems[1] % 2 == 0:
                                new_elems[1] = new_elems[1] + 1


                            # We calculate the new dimension of the meshed area
                            new_limits = [[cent_point[0] - round((new_elems[0] - 1)/(1 / col_frac + 1)) *
                                           self.fracture.mesh.hx * reduction_factor,
                                           cent_point[0] + (new_elems[0] - round((new_elems[0] - 1)/(1 / col_frac + 1))
                                                            - 1) * self.fracture.mesh.hx *
                                           reduction_factor],
                                          [cent_point[1] - round((new_elems[1] - 1) / (row_frac + 1)) *
                                           self.fracture.mesh.hy * reduction_factor,
                                           cent_point[1] + (new_elems[1] - round((new_elems[1] - 1) / (row_frac + 1))
                                                            - 1) * self.fracture.mesh.hy *
                                           reduction_factor]]

                            elems = new_elems
                            direction = 'reduce'
                            if (np.min(np.sqrt((self.fracture.Ffront[::, [0, 2]].flatten() - cent_point[0]) ** 2
                                           + (self.fracture.Ffront[::, [1, 3]].flatten() - cent_point[1]) ** 2)) <
                                2.0*np.min(np.abs([(new_limits[0][0]-new_limits[0][1])/elems[0],
                                               (new_limits[1][0]-new_limits[1][1])/elems[1]]))):
                                self.sim_prop.meshExtensionAllDir = True
                                self.sim_prop.set_mesh_extension_direction(['all'])
                                self.sim_prop.set_mesh_extension_factor(1.2)
                                self.sim_prop.meshReductionPossible = False
                                self.fracture.EltTip = self.fracture.EltTipBefore
                                log.debug(
                                    "\n Injection would become a Ribbon cell switching to only mesh extension....")
                            else:
                                self.remesh(new_limits, elems, direction)

                            # set all other to zero
                            side_bools = [False, False, False, False]

                    elif status == 12:
                        if self.sim_prop.meshExtensionAllDir:
                            # we extend no matter how many boundaries we have hit
                            # ensure all directions to extend are true
                            self.sim_prop.set_mesh_extension_direction(['all'])

                        front_indices = \
                        np.intersect1d(self.fracture.mesh.Frontlist, Fr_n_pls1.EltTip, return_indices=True)[1]
                        side_bools = [(front_indices <= Fr_n_pls1.mesh.nx - 3).any(),
                                      (front_indices[front_indices > Fr_n_pls1.mesh.nx - 3]
                                       <= 2 * (Fr_n_pls1.mesh.nx - 3) + 1).any(),
                                      (front_indices[front_indices >= 2 * (Fr_n_pls1.mesh.nx - 2)] % 2 == 0).any(),
                                      (front_indices[front_indices >= 2 * (Fr_n_pls1.mesh.nx - 2)] % 2 != 0).any()]
                        # side_bools is a set of booleans telling us which sides are touched by the remeshing.
                        # First boolean represents bottom, top, left, right

                        if not self.sim_prop.meshExtensionAllDir:
                            compress = \
                                not np.asarray(np.asarray(self.sim_prop.meshExtension) * np.asarray(side_bools)).any() \
                                or (len(np.asarray(side_bools)[np.asarray(side_bools) == True]) > 3)


                    # This is the classical remeshing where the sides of the elements are multiplied by a constant.
                    if compress:
                        log.info("Remeshing by compressing the domain...")

                        # We need to make sure the injection point stays where it is. We also do this for two points
                        # on same x or y
                        if len(self.fracture.source) == 1:
                            index = self.fracture.source[0]
                            cent_point = self.fracture.mesh.CenterCoor[self.fracture.source[0]]

                            compression_factor = self.sim_prop.remeshFactor
                        elif len(self.fracture.source) == 2:
                            index = self.fracture.source[0]
                            cent_point = self.fracture.mesh.CenterCoor[self.fracture.source[0]]

                            if self.fracture.mesh.CenterCoor[self.fracture.source[0]][0] == \
                                    self.fracture.mesh.CenterCoor[self.fracture.source[1]][0]:
                                elems_inter = int(abs(self.fracture.mesh.CenterCoor[self.fracture.source[0]][1] -
                                                      self.fracture.mesh.CenterCoor[self.fracture.source[1]][1]) / \
                                                  self.fracture.mesh.hy)
                                new_inter = int(np.ceil(elems_inter / self.sim_prop.remeshFactor))
                                compression_factor = elems_inter / new_inter

                            elif self.fracture.mesh.CenterCoor[self.fracture.source[0]][1] == \
                                    self.fracture.mesh.CenterCoor[self.fracture.source[1]][1]:
                                elems_inter = int(abs(self.fracture.mesh.CenterCoor[self.fracture.source[0]][0] -
                                                      self.fracture.mesh.CenterCoor[self.fracture.source[1]][0]) / \
                                                  self.fracture.mesh.hx)
                                new_inter = int(np.ceil(elems_inter / self.sim_prop.remeshFactor))
                                compression_factor = elems_inter / new_inter

                            else:
                                compression_factor = self.sim_prop.remeshFactor

                            log.info("The real reduction factor used is " + repr(compression_factor))

                        else:
                            index = self.fracture.mesh.locate_element(0., 0.)[0]
                            cent_point = np.asarray([0., 0.])

                            compression_factor = self.sim_prop.remeshFactor

                        row = int(index / self.fracture.mesh.nx)
                        column = index - self.fracture.mesh.nx * row

                        row_frac = (self.fracture.mesh.ny - (row + 1)) / row
                        col_frac = column / (self.fracture.mesh.nx - (column + 1))

                        # We calculate the new dimension of the meshed area
                        new_limits = [[cent_point[0] - round((self.fracture.mesh.nx - 1) / (1 / col_frac + 1)) *
                                       self.fracture.mesh.hx * compression_factor,
                                       cent_point[0] + (self.fracture.mesh.nx - round((self.fracture.mesh.nx - 1) /
                                                                                      (1 / col_frac + 1)) - 1) *
                                       self.fracture.mesh.hx * compression_factor],
                                      [cent_point[1] - round((self.fracture.mesh.ny - 1) / (row_frac + 1)) *
                                       self.fracture.mesh.hy * compression_factor,
                                       cent_point[1] + (self.fracture.mesh.ny - round((self.fracture.mesh.ny - 1) /
                                                                                       (row_frac + 1)) - 1) *
                                       self.fracture.mesh.hy * compression_factor]]

                        # # We calculate the new dimension of the meshed area
                        # new_dimensions = 2 * self.sim_prop.remeshFactor * np.asarray([self.fracture.mesh.Lx,
                        #                                                           self.fracture.mesh.Ly])
                        # new_limits = [[(self.fracture.mesh.domainLimits[2]+self.fracture.mesh.domainLimits[3]) / 2
                        #                - new_dimensions[0]/2, (self.fracture.mesh.domainLimits[2] +
                        #                                        self.fracture.mesh.domainLimits[3]) / 2
                        #                + new_dimensions[0]/2],
                        #               [(self.fracture.mesh.domainLimits[0]+self.fracture.mesh.domainLimits[1]) / 2
                        #                - new_dimensions[1]/2, (self.fracture.mesh.domainLimits[0] +
                        #                                        self.fracture.mesh.domainLimits[1]) / 2
                        #                + new_dimensions[1]/2]]

                        elems = [self.fracture.mesh.nx, self.fracture.mesh.ny]

                        if len(np.intersect1d(self.fracture.mesh.CenterElts, index)) == 0:
                            compression_factor = 10

                        if (np.min(np.sqrt((self.fracture.Ffront[::, [0, 2]].flatten() - cent_point[0]) ** 2
                                       + (self.fracture.Ffront[::, [1, 3]].flatten() - cent_point[1]) ** 2)) <
                            2.0*np.min(np.abs([(new_limits[0][0]-new_limits[0][1])/elems[0],
                                           (new_limits[1][0]-new_limits[1][1])/elems[1]]))):
                            self.sim_prop.meshExtensionAllDir = True
                            self.sim_prop.set_mesh_extension_direction(['all'])
                            self.sim_prop.set_mesh_extension_factor(1.2)
                            self.sim_prop.meshReductionPossible = False
                            self.fracture.EltTip = self.fracture.EltTipBefore
                            log.debug("\n Injection would become a Ribbon cell switching to only mesh extension....")
                        else:
                            self.remesh(new_limits, elems, rem_factor=compression_factor)

                        side_bools = [False, False, False, False]

                    else:
                        nx_init = self.fracture.mesh.nx
                        ny_init = self.fracture.mesh.ny
                        for side in range(4):
                            if np.asarray(np.asarray(self.sim_prop.meshExtension) * np.asarray(side_bools))[side]:
                                if side == 0:

                                    elems_add = int(ny_init * (self.sim_prop.meshExtensionFactor[side] - 1))
                                    if elems_add % 2 != 0:
                                        elems_add = elems_add + 1

                                    if not self.sim_prop.symmetric:
                                        log.info("Remeshing by extending towards negative y...")
                                        new_limits = [[self.fracture.mesh.domainLimits[2],
                                                       self.fracture.mesh.domainLimits[3]],
                                                      [self.fracture.mesh.domainLimits[0] -
                                                       elems_add * self.fracture.mesh.hy,
                                                       self.fracture.mesh.domainLimits[1]]]
                                    else:
                                        log.info("Remeshing by extending in vertical direction to keep symmetry...")
                                        new_limits = [[self.fracture.mesh.domainLimits[2],
                                                       self.fracture.mesh.domainLimits[3]],
                                                      [self.fracture.mesh.domainLimits[0] -
                                                       elems_add * self.fracture.mesh.hy/2,
                                                       self.fracture.mesh.domainLimits[1] +
                                                       elems_add * self.fracture.mesh.hy/2]]
                                        side_bools[1] = False

                                    direction = 'bottom'

                                    elems = [self.fracture.mesh.nx, self.fracture.mesh.ny + elems_add]


                                if side == 1:

                                    elems_add = int(ny_init * (self.sim_prop.meshExtensionFactor[side] - 1))
                                    if elems_add % 2 != 0:
                                        elems_add = elems_add + 1

                                    if not self.sim_prop.symmetric:
                                        log.info("Remeshing by extending towards positive y...")
                                        new_limits = [[self.fracture.mesh.domainLimits[2],
                                                       self.fracture.mesh.domainLimits[3]],
                                                      [self.fracture.mesh.domainLimits[0],
                                                       self.fracture.mesh.domainLimits[1] +
                                                       elems_add * self.fracture.mesh.hy]]
                                    else:
                                        log.info("Remeshing by extending in vertical direction to keep symmetry...")
                                        new_limits = [[self.fracture.mesh.domainLimits[2],
                                                       self.fracture.mesh.domainLimits[3]],
                                                      [self.fracture.mesh.domainLimits[0] -
                                                       elems_add * self.fracture.mesh.hy/2,
                                                       self.fracture.mesh.domainLimits[1] +
                                                       elems_add * self.fracture.mesh.hy/2]]
                                        side_bools[0] = False

                                    direction = 'top'

                                    elems = [self.fracture.mesh.nx, self.fracture.mesh.ny + elems_add]

                                if side == 2:

                                    elems_add = int(nx_init * (self.sim_prop.meshExtensionFactor[side] - 1))
                                    if elems_add % 2 != 0:
                                        elems_add = elems_add + 1

                                    if not self.sim_prop.symmetric:
                                        log.info("Remeshing by extending towards negative x...")
                                        new_limits = [
                                            [self.fracture.mesh.domainLimits[2] - elems_add * self.fracture.mesh.hx,
                                             self.fracture.mesh.domainLimits[3]],
                                            [self.fracture.mesh.domainLimits[0],
                                             self.fracture.mesh.domainLimits[1]]]
                                    else:
                                        log.info("Remeshing by extending in horizontal direction to keep symmetry...")
                                        new_limits = [
                                            [self.fracture.mesh.domainLimits[2] - elems_add * self.fracture.mesh.hx/2,
                                             self.fracture.mesh.domainLimits[3] + elems_add * self.fracture.mesh.hx/2],
                                            [self.fracture.mesh.domainLimits[0],
                                             self.fracture.mesh.domainLimits[1]]]
                                        side_bools[3] = False

                                    direction = 'left'

                                    elems = [self.fracture.mesh.nx + elems_add, self.fracture.mesh.ny]

                                if side == 3:

                                    elems_add = int(nx_init * (self.sim_prop.meshExtensionFactor[side] - 1))
                                    if elems_add % 2 != 0:
                                        elems_add = elems_add + 1

                                    if not self.sim_prop.symmetric:
                                        log.info("Remeshing by extending towards positive x...")
                                        new_limits = [[self.fracture.mesh.domainLimits[2],
                                                       self.fracture.mesh.domainLimits[
                                                           3] + elems_add * self.fracture.mesh.hx],
                                                      [self.fracture.mesh.domainLimits[0],
                                                       self.fracture.mesh.domainLimits[1]]]
                                    else:
                                        log.info("Remeshing by extending in horizontal direction to keep symmetry...")
                                        new_limits = [
                                            [self.fracture.mesh.domainLimits[2] - elems_add * self.fracture.mesh.hx/2,
                                             self.fracture.mesh.domainLimits[3] + elems_add * self.fracture.mesh.hx/2],
                                            [self.fracture.mesh.domainLimits[0],
                                             self.fracture.mesh.domainLimits[1]]]
                                        side_bools[2] = False

                                    direction = 'right'

                                    elems = [self.fracture.mesh.nx + elems_add, self.fracture.mesh.ny]

                                self.remesh(new_limits, elems, direction=direction)
                                side_bools[side] = False

                    if np.asarray(side_bools).any():
                        log.info("Remeshing by compressing the domain...")

                        # We need to make sure the injection point stays where it is. We also do this for two points
                        # on same x or y
                        if len(self.fracture.source) == 1:
                            index = self.fracture.source[0]
                            cent_point = self.fracture.mesh.CenterCoor[self.fracture.source[0]]

                            compression_factor = self.sim_prop.remeshFactor
                        elif len(self.fracture.source) == 2:
                            index = self.fracture.source[0]
                            cent_point = self.fracture.mesh.CenterCoor[self.fracture.source[0]]

                            if self.fracture.mesh.CenterCoor[self.fracture.source[0]][0] == \
                                    self.fracture.mesh.CenterCoor[self.fracture.source[1]][0]:
                                elems_inter = int(abs(self.fracture.mesh.CenterCoor[self.fracture.source[0]][1] -
                                                      self.fracture.mesh.CenterCoor[self.fracture.source[1]][1]) / \
                                                  self.fracture.mesh.hy)
                                new_inter = int(np.ceil(elems_inter / self.sim_prop.remeshFactor))
                                compression_factor = elems_inter / new_inter

                            elif self.fracture.mesh.CenterCoor[self.fracture.source[0]][1] == \
                                    self.fracture.mesh.CenterCoor[self.fracture.source[1]][1]:
                                elems_inter = int(abs(self.fracture.mesh.CenterCoor[self.fracture.source[0]][0] -
                                                      self.fracture.mesh.CenterCoor[self.fracture.source[1]][0]) / \
                                                  self.fracture.mesh.hx)
                                new_inter = int(np.ceil(elems_inter / self.sim_prop.remeshFactor))
                                compression_factor = elems_inter / new_inter

                            else:
                                compression_factor = self.sim_prop.remeshFactor

                            log.info("The real reduction factor used is " + repr(compression_factor))

                        else:
                            index = self.fracture.mesh.locate_element(0., 0.)
                            cent_point = np.asarray([0., 0.])

                            compression_factor = self.sim_prop.remeshFactor

                        row = int(index / self.fracture.mesh.nx)
                        column = index - self.fracture.mesh.nx * row

                        row_frac = (self.fracture.mesh.ny - (row + 1)) / row
                        col_frac = column / (self.fracture.mesh.nx - (column + 1))

                        # We calculate the new dimension of the meshed area
                        new_limits = [[cent_point[0] - round((self.fracture.mesh.nx - 1) / (1 / col_frac + 1)) *
                                       self.fracture.mesh.hx * compression_factor,
                                       cent_point[0] + (self.fracture.mesh.nx - round((self.fracture.mesh.nx - 1) /
                                                                                      (1 / col_frac + 1)) - 1) *
                                       self.fracture.mesh.hx * compression_factor],
                                      [cent_point[1] - round((self.fracture.mesh.ny - 1) / (row_frac + 1)) *
                                       self.fracture.mesh.hy * compression_factor,
                                       cent_point[1] + (self.fracture.mesh.ny - round((self.fracture.mesh.ny - 1) /
                                                                                      (row_frac + 1)) - 1) *
                                       self.fracture.mesh.hy * compression_factor]]

                        # # We calculate the new dimension of the meshed area
                        # new_dimensions = 2 * self.sim_prop.remeshFactor * np.asarray([self.fracture.mesh.Lx,
                        #                                                           self.fracture.mesh.Ly])
                        # new_limits = [[(self.fracture.mesh.domainLimits[2]+self.fracture.mesh.domainLimits[3]) / 2
                        #                - new_dimensions[0]/2, (self.fracture.mesh.domainLimits[2] +
                        #                                        self.fracture.mesh.domainLimits[3]) / 2
                        #                + new_dimensions[0]/2],
                        #               [(self.fracture.mesh.domainLimits[0]+self.fracture.mesh.domainLimits[1]) / 2
                        #                - new_dimensions[1]/2, (self.fracture.mesh.domainLimits[0] +
                        #                                        self.fracture.mesh.domainLimits[1]) / 2
                        #                + new_dimensions[1]/2]]

                        elems = [self.fracture.mesh.nx, self.fracture.mesh.ny]

                        if len(np.intersect1d(self.fracture.mesh.CenterElts, index)) == 0:
                            compression_factor = 10

                        if (np.min(np.sqrt((self.fracture.Ffront[::, [0, 2]].flatten() - cent_point[0]) ** 2
                                           + (self.fracture.Ffront[::, [1, 3]].flatten() - cent_point[1]) ** 2)) <
                                2.0*np.min(np.abs([(new_limits[0][0] - new_limits[0][1]) / elems[0],
                                               (new_limits[1][0] - new_limits[1][1]) / elems[1]]))):
                            self.sim_prop.meshExtensionAllDir = True
                            self.sim_prop.set_mesh_extension_direction(['all'])
                            self.sim_prop.set_mesh_extension_factor(1.2)
                            self.sim_prop.meshReductionPossible = False
                            self.fracture.EltTip = self.fracture.EltTipBefore
                            log.debug("\n Injection would become a Ribbon cell switching to only mesh extension....")
                        else:
                            self.remesh(new_limits, elems, rem_factor=compression_factor)
                            log_only_to_logfile.info("\nRemeshed at " + repr(self.fracture.time))

                else:
                    log.info("Reached end of the domain. Exiting...")
                    break

            elif status == 14:
                # fracture fully closed
                self.output(Fr_n_pls1)
                if self.PstvInjJmp is None:
                    inp = input("Fracture is fully closed.\n\nDo you want to jump to"
                            " the time of next positive injection? [y/n]")
                    t0 = time.time()
                    while inp not in ['y', 'Y', 'n', 'N'] and time.time() - t0 < 600:
                        inp = input("Press y or n")

                    if inp == 'y' or inp == 'Y' or time.time() - t0 >= 600:
                        self.PstvInjJmp = True
                    else:
                        self.PstvInjJmp = False

                if self.PstvInjJmp:
                    self.sim_prop.solveDeltaP = False
                    # index of current time in the time series (first row) of the injection rate array
                    time_larger = np.where(Fr_n_pls1.time <= self.injection_prop.injectionRate[0, :])[0]
                    pos_inj = np.where(self.injection_prop.injectionRate[1, :] > 0)[0]
                    Qact = self.injection_prop.get_injection_rate(self.fracture.time, self.fracture)
                    after_time = np.intersect1d(time_larger, pos_inj)
                    if len(after_time) == 0 and max(Qact) == 0.:
                        log.warning("Positive injection not found!")
                        break
                    elif len(after_time) == 0:
                        jump_to = self.fracture.time + self.fracture.time * 0.1
                    else:
                        jump_to = min(self.injection_prop.injectionRate[0, np.intersect1d(time_larger, pos_inj)])
                    Fr_n_pls1.time = jump_to
                elif inp == 'n' or inp == 'N':
                    self.sim_prop.solveDeltaP = True
                self.fullyClosed = True
                self.fracture = copy.deepcopy(Fr_n_pls1)
            elif status == 17:
                # time step too big: you advanced more than one cell
                log.info("The fracture is advancing more than two cells in a row at time "+ repr(self.fracture.time))

                if self.TmStpReductions == self.sim_prop.maxReattemptsFracAdvMore2Cells:
                    log.warning("We can not reduce the time step more than that")
                    if self.sim_prop.collectPerfData:
                        if self.sim_prop.saveToDisk:
                            file_address = self.sim_prop.get_outputFolder() + "perf_data.dat"
                        else:
                            file_address = "./perf_data.dat"
                        with open(file_address, 'wb') as perf_output:
                            dill.dump(self.perfData, perf_output, -1)

                    log.info("\n\n---Simulation failed---")
                    if self.sim_prop.send_phone_msg:
                        from utility import send_phone_message
                        send_phone_message("---Simulation "+ self.sim_prop.simID +" failed---")
                    raise SystemExit("Simulation failed.")
                else:
                    log.info("- limiting the time step - ")
                    # decrease time step pre-factor before taking the next fracture in the queue having last
                    # five time steps
                    if isinstance(self.sim_prop.tmStpPrefactor, np.ndarray):
                        indxCurTime = max(np.where(self.fracture.time >= self.sim_prop.tmStpPrefactor[0, :])[0])
                        self.sim_prop.tmStpPrefactor[1, indxCurTime] *= 0.5**self.TmStpReductions
                    else:
                        self.sim_prop.tmStpPrefactor *= 0.5**self.TmStpReductions
                    self.TmStpReductions += 1
            else:
                # time step failed
                log.warning("\n" + self.errorMessages[status])
                log.warning("\nTime step failed at = " + repr(self.fracture.time))
                # check if the queue with last 5 time steps is not empty, or max check points jumps done
                if self.fr_queue[self.successfulTimeSteps % 5] is None or \
                   self.chkPntReattmpts == 4:
                    if self.sim_prop.collectPerfData:
                        if self.sim_prop.saveToDisk:
                            file_address = self.sim_prop.get_outputFolder() + "perf_data.dat"
                        else:
                            file_address = "./perf_data.dat"
                        with open(file_address, 'wb') as perf_output:
                            dill.dump(self.perfData, perf_output, -1)

                    log.info("\n\n---Simulation failed---")
                    if self.sim_prop.send_phone_msg:
                        from utility import send_phone_message
                        send_phone_message("---Simulation " + self.sim_prop.simID +" failed---")
                    raise SystemExit("Simulation failed.")
                else:
                    # decrease time step pre-factor before taking the next fracture in the queue having last
                    # five time steps
                    if isinstance(self.sim_prop.tmStpPrefactor, np.ndarray):
                        indxCurTime = max(np.where(self.fracture.time >= self.sim_prop.tmStpPrefactor[0, :])[0])
                        self.sim_prop.tmStpPrefactor[1, indxCurTime] *= 0.8
                        current_PreFctr = self.sim_prop.tmStpPrefactor[1, indxCurTime]
                    else:
                        self.sim_prop.tmStpPrefactor *= 0.8
                        current_PreFctr = self.sim_prop.tmStpPrefactor

                    self.chkPntReattmpts += 1

                    # We need to re-update first the properties (in case meshing occurred in between!)
                    self.solid_prop.remesh(self.fr_queue[(self.successfulTimeSteps + self.chkPntReattmpts) % 5].mesh)
                    self.injection_prop.remesh(self.fr_queue[(self.successfulTimeSteps + self.chkPntReattmpts) % 5].mesh
                                               ,self.fracture.mesh)

                    self.fracture = copy.deepcopy(self.fr_queue[(self.successfulTimeSteps + self.chkPntReattmpts) % 5])
                    log.warning("Time step have failed despite of reattempts with slightly smaller/bigger time steps...\n"
                                  "Going " + repr(5 - self.chkPntReattmpts) + " time steps back and re-attempting with the"
                                    " time step pre-factor of " + repr(current_PreFctr))
                    self.failedTimeSteps += 1

            self.TmStpCount += 1

        print("\n")
        log.info("Final time = " + repr(self.fracture.time))
        log.info("-----Simulation finished------")
        log.info("number of time steps = " + repr(self.successfulTimeSteps))
        log.info("failed time steps = " + repr(self.failedTimeSteps))
        log.info("number of remeshings = " + repr(self.remeshings))
        if self.sim_prop.send_phone_msg:
            from utility import send_phone_message
            send_phone_message("---Simulation "+ self.sim_prop.simID +" finished---")
            send_phone_message("Final time = " + repr(self.fracture.time))
            send_phone_message("-------------------------")
        plt.show(block=False)
        plt.close('all')

        if self.sim_prop.collectPerfData:
            file_address = self.sim_prop.get_outputFolder() + "perf_data.dat"
            os.makedirs(os.path.dirname(file_address), exist_ok=True)
            with open(file_address, 'wb') as output:
                dill.dump(self.perfData, output, -1)
        return True


#-----------------------------------------------------------------------------------------------------------------------

    def advance_time_step(self, Frac, C, timeStep, perfNode=None):
        """
        This function advances the fracture by the given time step. In case of failure, reattempts are made with smaller
        time steps.

        Arguments:
            Frac (Fracture object):         -- fracture object from the last time step
            C (ndarray-float):              -- the elasticity matrix
            timeStep (float):               -- time step to be attempted
            perfNode (IterationProperties)  -- An IterationProperties instance to store performance data

        Return:
            - exitstatus (int)        -- see documentation for possible values.
            - Fr (Fracture)           -- fracture after advancing time step.
        """
        log = logging.getLogger('PyFrac.controller.advance_time_step')
        status = 9999 #meaningless status
        # loop for reattempting time stepping in case of failure.
        for i in range(0, self.sim_prop.maxReattempts):
            if status not in [18]:
                # smaller time step to reattempt time stepping; equal to the given time step on first iteration
                tmStp_to_attempt = timeStep * self.sim_prop.reAttemptFactor ** i

                # try larger prefactor
                if i > self.sim_prop.maxReattempts/2-1:
                    tmStp_to_attempt = timeStep * (1/self.sim_prop.reAttemptFactor)**(i+1 - self.sim_prop.maxReattempts/2)
            else:
                #try immediatly a larger prefactor
                tmStp_to_attempt = timeStep * (1 / self.sim_prop.reAttemptFactor) ** (i)

            # check for final time
            if Frac.time + tmStp_to_attempt > 1.01 * self.sim_prop.finalTime:
                log.info(repr(Frac.time + tmStp_to_attempt))
                return status, Fr
            print('\n')
            log.info('Evaluating solution at time = ' + repr(Frac.time+tmStp_to_attempt) + " ...")
            log.debug("Attempting time step of " + repr(tmStp_to_attempt) + " sec...")

            perfNode_TmStpAtmpt = instrument_start('time step attempt', perfNode)

            self.attmptedTimeStep = tmStp_to_attempt
            status, Fr = attempt_time_step(Frac,
                                            C,
                                            self.Boundary,
                                            self.solid_prop,
                                            self.fluid_prop,
                                            self.sim_prop,
                                            self.injection_prop,
                                            tmStp_to_attempt,
                                            perfNode_TmStpAtmpt)

            if perfNode_TmStpAtmpt is not None:
                instrument_close(perfNode, perfNode_TmStpAtmpt,
                                 None, len(Frac.EltCrack), status == 1,
                                 self.errorMessages[status], Frac.time)
                perfNode.attempts_data.append(perfNode_TmStpAtmpt)

            if status in [1, 12, 14, 16, 17]:
                break
            else:
                log.warning(self.errorMessages[status])
                log.warning("Time step failed...")


        return status, Fr

#-----------------------------------------------------------------------------------------------------------------------

    def output(self, Fr_advanced):
        """
        This function plot the fracture footprint and/or save file to disk according to the parameters set in the
        simulation properties. See documentation of SimulationProperties class to get the details of parameters which
        determines when and how the output is made.

        Arguments:
            Fr_advanced (Fracture object):       -- fracture after time step is advanced.

        """
        log = logging.getLogger('Pyfrac.output')
        in_req_TSrs = False
        # current time in the time series given at which the solution is to be evaluated
        if self.sim_prop.get_solTimeSeries() is not None and  self.sim_prop.plotATsolTimeSeries :
            if Fr_advanced.time in self.sim_prop.get_solTimeSeries():
                in_req_TSrs = True

        # if the time is final time
        if Fr_advanced.time >= self.sim_prop.finalTime:
            in_req_TSrs = True

        if self.sim_prop.saveToDisk:

            save_TP_exceeded = False
            save_TS_exceeded = False

            # check if save time period is exceeded since last save
            if self.sim_prop.saveTimePeriod is not None:
                if Fr_advanced.time >= self.lastSavedTime + self.sim_prop.saveTimePeriod:
                    save_TP_exceeded = True

            # check if the number of time steps since last save exceeded
            if self.sim_prop.saveTSJump is not None:
                if self.successfulTimeSteps % self.sim_prop.saveTSJump == 0:
                    save_TS_exceeded = True

            if save_TP_exceeded or in_req_TSrs or save_TS_exceeded:

                # save fracture to disk
                log.info("Saving solution at " + repr(Fr_advanced.time) + "...")
                Fr_advanced.SaveFracture(self.sim_prop.get_outputFolder() +
                                         self.sim_prop.get_simulation_name() +
                                         '_file_' + repr(self.lastSavedFile))
                self.lastSavedFile += 1
                log.info("Done! ")

                self.lastSavedTime = Fr_advanced.time

        # plot fracture variables
        if self.sim_prop.plotFigure:

            plot_TP_exceeded = False
            plot_TS_exceeded = False

            # check if plot time period is exceeded since last plot
            if self.sim_prop.plotTimePeriod is not None:
                if Fr_advanced.time >= self.lastPlotTime + self.sim_prop.plotTimePeriod:
                    plot_TP_exceeded = True

            # check if the number of time steps since last plot exceeded
            if self.sim_prop.plotTSJump is not None:
                if self.successfulTimeSteps % self.sim_prop.plotTSJump == 0:
                    plot_TS_exceeded = True

            if plot_TP_exceeded or in_req_TSrs or plot_TS_exceeded:

                for index, plt_var in enumerate(self.sim_prop.plotVar):
                    log.info("Plotting solution at " + repr(Fr_advanced.time) + "...")
                    plot_prop = PlotProperties()

                    if self.Figures[index]:
                        axes = self.Figures[index].get_axes()   # save axes from last figure
                        plt.figure(self.Figures[index].number)
                        plt.clf()                              # clear figure
                        self.Figures[index].add_axes(axes[0])   # add axis to the figure

                    if plt_var == 'footprint':
                        # footprint is plotted if variable to plot is not given
                        plot_prop.lineColor = 'b'
                        if self.sim_prop.plotAnalytical:
                            self.Figures[index] = plot_footprint_analytical(self.sim_prop.analyticalSol,
                                                                       self.solid_prop,
                                                                       self.injection_prop,
                                                                       self.fluid_prop,
                                                                       [Fr_advanced.time],
                                                                       fig=self.Figures[index],
                                                                       h=self.sim_prop.height,
                                                                       samp_cell=None,
                                                                       plot_prop=plot_prop,
                                                                       gamma=self.sim_prop.aspectRatio,
                                                                       inj_point=self.injection_prop.sourceCoordinates)

                        self.Figures[index] = Fr_advanced.plot_fracture(variable='mesh',
                                                                       mat_properties=self.solid_prop,
                                                                       projection='2D',
                                                                       backGround_param=self.sim_prop.bckColor,
                                                                       fig=self.Figures[index],
                                                                       plot_prop=plot_prop)

                        plot_prop.lineColor = 'k'
                        self.Figures[index] = Fr_advanced.plot_fracture(variable='footprint',
                                                                       projection='2D',
                                                                       fig=self.Figures[index],
                                                                       plot_prop=plot_prop)
                        # plotting source elements
                        self.Figures[index] = plot_injection_source(self.fracture,
                                              fig=self.Figures[index])
<<<<<<< HEAD
                    elif plt_var == 'custom':
                        self.Figures[index] = custom_plot(self.sim_prop, fig=self.Figures[index])

=======

                    elif plt_var == 'custom':
                        self.Figures[index] = custom_plot(self.sim_prop, fig=self.Figures[index])
>>>>>>> f3d70fd0
                    elif plt_var in ('fluid velocity as vector field','fvvf','fluid flux as vector field','ffvf'):
                        if self.fluid_prop.viscosity == 0. :
                            raise SystemExit('ERROR: if the fluid viscosity is equal to 0 does not make sense to ask a plot of the fluid velocity or fluid flux')
                        elif self.sim_prop._SimulationProperties__tipAsymptote == 'K':
                            raise SystemExit('ERROR: if tipAsymptote == K, does not make sense to ask a plot of the fluid velocity or fluid flux')
                        self.Figures[index] = Fr_advanced.plot_fracture(variable='mesh',
                                                                       mat_properties=self.solid_prop,
                                                                       projection='2D',
                                                                       backGround_param=self.sim_prop.bckColor,
                                                                       fig=self.Figures[index],
                                                                       plot_prop=plot_prop)

                        plot_prop.lineColor = 'k'
                        self.Figures[index] = Fr_advanced.plot_fracture(variable='footprint',
                                                                       projection='2D',
                                                                       fig=self.Figures[index],
                                                                       plot_prop=plot_prop)

                        self.Figures[index] = Fr_advanced.plot_fracture(variable=plt_var,
                                                                       projection='2D_vectorfield',
                                                                       mat_properties=self.solid_prop,
                                                                       fig=self.Figures[index])
                    else:
                        if self.sim_prop.plotAnalytical:
                            proj = supported_projections[plt_var][0]
                            self.Figures[index] = plot_analytical_solution(regime=self.sim_prop.analyticalSol,
                                                                      variable=plt_var,
                                                                      mat_prop=self.solid_prop,
                                                                      inj_prop=self.injection_prop,
                                                                      fluid_prop=self.fluid_prop,
                                                                      projection=proj,
                                                                      time_srs=[Fr_advanced.time],
                                                                      h=self.sim_prop.height,
                                                                      gamma=self.sim_prop.aspectRatio)

                        fig_labels = LabelProperties(plt_var, 'whole mesh', '2D')
                        fig_labels.figLabel = ''
                        self.Figures[index] = Fr_advanced.plot_fracture(variable='footprint',
                                                                       projection='2D',
                                                                       fig=self.Figures[index],
                                                                       labels=fig_labels)

                        self.Figures[index] = Fr_advanced.plot_fracture(variable=plt_var,
                                                                       projection='2D_clrmap',
                                                                       mat_properties=self.solid_prop,
                                                                       fig=self.Figures[index],
                                                                       elements=get_elements(suitable_elements[plt_var], Fr_advanced))
                        # plotting source elements
                        self.Figures[index] = plot_injection_source(self.fracture,
                                              fig=self.Figures[index])

                    # plotting closed cells
                    if len(Fr_advanced.closed) > 0:
                        plot_prop.lineColor = 'orangered'
                        self.Figures[index] = Fr_advanced.mesh.identify_elements(Fr_advanced.closed,
                                                                                fig=self.Figures[index],
                                                                                plot_prop=plot_prop,
                                                                                plot_mesh=False,
                                                                                print_number=False)
                    plt.ion()
                    plt.pause(0.4)
                    
                # set figure position
                if self.setFigPos:
                    for i in range(len(self.sim_prop.plotVar)):
                        plt.figure(i + 1)
                        mngr = plt.get_current_fig_manager()
                        x_offset = 650 * i
                        y_ofset = 50
                        if i >= 3:
                            x_offset = (i - 3) * 650
                            y_ofset = 500
                        try:
                            mngr.window.setGeometry(x_offset, y_ofset, 640, 545)
                        except AttributeError:
                            pass
                    self.setFigPos = False

                # plot the figure
                log.info("Done! ")
                if self.sim_prop.blockFigure:
                    input("Press any key to continue.")

                self.lastPlotTime = Fr_advanced.time


#------------------------------------------------------------------------------------------------------------------

    def get_time_step(self):
        """
        This function calculates the appropriate time step. It takes minimum of the time steps evaluated according to
        the following:

            - time step evaluated with the current front velocity to limit the increase in length compared to a cell \
                length
            - time step evaluated with the current front velocity to limit the increase in length compared to the \
                current fracture length
            - time step evaluated with the injection rate in the coming time step
            - time step evaluated to limit the change in total volume of the fracture
        In addition, the limit on the time step and the times at which the solution is required are also taken in
        account to get the appropriate time step.

        Returns:
            - time_step (float)   -- the appropriate time step.

        """
        log = logging.getLogger('PyFrac.get_time_step')
        time_step_given = False
        time_step = 0
        if self.sim_prop.fixedTmStp is not None and not self.sim_prop.force_time_schedule:
            # fixed time step
            if isinstance(self.sim_prop.fixedTmStp, float) or isinstance(self.sim_prop.fixedTmStp, int):
                time_step = self.sim_prop.fixedTmStp
                time_step_given = True
            elif isinstance(self.sim_prop.fixedTmStp, np.ndarray) and self.sim_prop.fixedTmStp.shape[0] == 2:
                # fixed time step list is given
                times_past = np.where(self.fracture.time >= self.sim_prop.fixedTmStp[0, :])[0]
                if len(times_past) > 0:
                    indxCurTime = max(times_past)
                    if self.sim_prop.fixedTmStp[1, indxCurTime] is not None:
                        # time step is not given as None.
                        time_step = self.sim_prop.fixedTmStp[1, indxCurTime]  # current injection rate
                        time_step_given = True
                    else:
                        time_step_given = False
                else:
                    # time step is given as None. In this case time step will be evaluated with current state
                    time_step_given = False
            else:
                raise ValueError("Fixed time step can be a float or an ndarray with two rows giving the time and"
                                 " corresponding time steps.")

        if not time_step_given and not self.sim_prop.force_time_schedule:
            delta_x = min(self.fracture.mesh.hx, self.fracture.mesh.hy)
            if np.any(self.fracture.v == np.nan):
                log.warning("WARNING: you should not get nan velocities")
            non_zero_v = np.where(self.fracture.v > 0)[0]
            # time step is calculated with the current propagation velocity
            if len(non_zero_v) > 0:
                if len(self.injection_prop.sourceElem) < 4:
                    # if point source
                    tipVrtxCoord = self.fracture.mesh.VertexCoor[self.fracture.mesh.Connectivity[self.fracture.EltTip,
                                                                                             self.fracture.ZeroVertex]]
                    # the distance of tip from the injection point in each of the tip cell
                    dist_Inj_pnt = ((tipVrtxCoord[:, 0] - self.injection_prop.sourceCoordinates[0]) ** 2 +
                                    (tipVrtxCoord[:, 1] - self.injection_prop.sourceCoordinates[1]) ** 2) ** 0.5 \
                                   + self.fracture.l

                    # the time step evaluated by restricting the fracture to propagate not more than 20 percent of the
                    # current maximum length
                    TS_fracture_length = min(abs(0.2 * dist_Inj_pnt[non_zero_v] / self.fracture.v[non_zero_v]))
                else:
                    TS_fracture_length = np.inf

                # the time step evaluated by restricting the fraction of the cell that would be traversed in the time
                # step. e.g., if the pre-factor is 0.5, the tip in the cell with the largest velocity will progress half
                # of the cell width in either x or y direction depending on which is smaller.
                TS_cell_length = delta_x / np.max(self.fracture.v)

            else:
                TS_cell_length = np.inf
                TS_fracture_length = np.inf

            # index of current time in the time series (first row) of the injection rate array
            indx_cur_time = max(np.where(self.fracture.time >= self.injection_prop.injectionRate[0, :])[0])
            current_rate = self.injection_prop.injectionRate[1, indx_cur_time]  # current injection rate
            if current_rate < 0:
                vel_injection = current_rate / (2 * (self.fracture.mesh.hx + self.fracture.mesh.hy) *
                                    self.fracture.w[self.fracture.mesh.CenterElts])
                TS_inj_cell = 10 * delta_x / abs(vel_injection[0])
            elif current_rate > 0:
                # for positive injection, use the increase in total fracture volume criteria
                TS_inj_cell = 0.1 * sum(self.fracture.w) * self.fracture.mesh.EltArea / current_rate
            else:
                TS_inj_cell = np.inf

            TS_delta_vol = np.inf
            if self.delta_w is not None:
                delta_vol = sum(self.delta_w) / sum(self.fracture.w)
                if delta_vol < 0:
                    TS_delta_vol = self.lstTmStp / abs(delta_vol) * 0.05
                else:
                    TS_delta_vol = self.lstTmStp / abs(delta_vol) * 0.12

            # getting pre-factor for current time
            current_prefactor = self.sim_prop.get_time_step_prefactor(self.fracture.time)
            time_step = current_prefactor * min(TS_cell_length,
                                              TS_fracture_length,
                                              TS_inj_cell,
                                              TS_delta_vol)

            # limit time step to be max 2 * last time step
            if (self.lstTmStp != None and not np.isinf(time_step)) and time_step > 2 * self.lstTmStp:
                time_step = 2 * self.lstTmStp

            # limit the time step to be at max 15% of the actual time
            if time_step > 0.15 * self.fracture.time:
                time_step = 0.15 * self.fracture.time

        # in case of fracture not propagating
        if (time_step <= 0 or np.isinf(time_step)) and not self.sim_prop.force_time_schedule:
            if self.stagnant_TS is not None:
                time_step = self.stagnant_TS
                self.stagnant_TS = time_step * 1.2
            else:
                TS_obtained = False
                log.warning("The fracture front is stagnant and there is no injection. In these conditions, "
                            "there is no criterion to calculate time step size.")
                while not TS_obtained:
                    try:
                        inp = input("Enter the time step size(seconds) you would like to try:")
                        time_step = float(inp)
                        TS_obtained = True
                    except ValueError:
                        pass

        # to get the solution at the times given in time series, any change in parameters or final time
        next_in_TS = self.sim_prop.finalTime

        if self.timeToHit is not None:
            larger_in_TS = np.where(self.timeToHit > self.fracture.time)[0]
            if len(larger_in_TS) > 0:
                next_in_TS = np.min(self.timeToHit[larger_in_TS])
                if larger_in_TS[0] > 0 and self.sim_prop.force_time_schedule:
                    last_scheduled_in_TS = self.timeToHit[larger_in_TS[0]-1]
                    last_step_scheduled = next_in_TS - last_scheduled_in_TS



        if next_in_TS < self.fracture.time:
            raise SystemExit('The minimum time required in the given time series or the end time'
                             ' is less than initial time.')

        # check if time step would step over the next time in required time series
        if (self.fracture.time + time_step > next_in_TS) and not self.sim_prop.force_time_schedule:
            time_step = next_in_TS - self.fracture.time
        # check if the current time is very close the next time to hit. If yes, set it to the next time to avoid
        # very small time step in the next time step advance.
        elif next_in_TS - self.fracture.time < 1.05 * time_step and not self.sim_prop.force_time_schedule :
            time_step = next_in_TS - self.fracture.time

        elif self.sim_prop.force_time_schedule:
            if np.abs(last_scheduled_in_TS - self.fracture.time) < np.maximum(last_step_scheduled/1000., 1.e-4):
                time_step = next_in_TS - self.fracture.time

            elif (last_scheduled_in_TS < self.fracture.time and self.fracture.time < next_in_TS):
                time_step = last_step_scheduled
                done_in_TS = self.timeToHit[np.setdiff1d(np.arange(len(self.timeToHit)),larger_in_TS)]
                shifted_TS = self.timeToHit[larger_in_TS] + (self.fracture.time + last_step_scheduled - next_in_TS)
                self.timeToHit = np.concatenate((done_in_TS,shifted_TS))



        # checking if the time step is above the limit
        if self.sim_prop.timeStepLimit is not None and time_step > self.sim_prop.timeStepLimit:
            log.warning("Evaluated/given time step is more than the time step limit! Limiting time step...")
            time_step = self.sim_prop.timeStepLimit

        return time_step

# ------------------------------------------------------------------------------------------------------------------

    def remesh(self, new_limits, elems, direction=None, rem_factor=10):
        log = logging.getLogger('PyFrac.remesh')
        # Generating the new mesh (with new limits but same number of elements)
        coarse_mesh = CartesianMesh(new_limits[0],
                                    new_limits[1],
                                    elems[0],
                                    elems[1],
                                    symmetric=self.sim_prop.symmetric)

        # Finalizing the transfer of information from the fine to the coarse mesh
        self.solid_prop.remesh(coarse_mesh)
        self.injection_prop.remesh(coarse_mesh, self.fracture.mesh)

        # We adapt the elasticity matrix
        if not self.sim_prop.useBlockToeplizCompression and not self.sim_prop.useHmat:
            if direction is None:
                if rem_factor == self.sim_prop.remeshFactor:
                    self.C *= 1 / self.sim_prop.remeshFactor
                else:
                    if not self.sim_prop.symmetric:
                        self.C = load_isotropic_elasticity_matrix(coarse_mesh, self.solid_prop.Eprime)
                    else:
                        self.C = load_isotropic_elasticity_matrix_symmetric(coarse_mesh, self.solid_prop.Eprime)
            elif direction == 'reduce':
                if not self.sim_prop.symmetric:
                    self.C = load_isotropic_elasticity_matrix(coarse_mesh, self.solid_prop.Eprime)
                else:
                    self.C = load_isotropic_elasticity_matrix_symmetric(coarse_mesh, self.solid_prop.Eprime)
            else:
                log.info("Extending the elasticity matrix...")
                self.extend_isotropic_elasticity_matrix(coarse_mesh, direction=direction)
<<<<<<< HEAD
        elif self.sim_prop.useBlockToeplizCompression and not self.sim_prop.useHmat:
            # if direction is None:
            #     rem_factor = self.sim_prop.remeshFactor
            # else:
            #     rem_factor = 10
=======
        else:
>>>>>>> f3d70fd0
            self.C.reload(coarse_mesh)
        elif not self.sim_prop.useBlockToeplizCompression and self.sim_prop.useHmat:
            max_leaf_size = self.C.max_leaf_size
            eta = self.C.eta
            eps_aca = self.C.eps_aca
            self.C = Hdot_3DR0opening()
            try:
                properties = [self.solid_prop.youngs_mod, self.solid_prop.nu]
            except:
                log.info("Variable youngs_mod is not defined")
                log.info("Enter your value for the Young mod (use [Pa] if you do not know): ")
                self.solid_prop.youngs_mod = input("youngs_mod value? : ")
                self.solid_prop.youngs_mod = float(self.solid_prop.youngs_mod)
                log.info("Enter your value for the Poisson's ratio: ")
                self.solid_prop.nu = input("Poisson's ratio value? : ")
                self.solid_prop.nu = float(self.solid_prop.nu)
                #check
                Eprime = self.solid_prop.youngs_mod / (1 - self.solid_prop.nu ** 2)
                if np.abs(Eprime - self.solid_prop.Eprime)/ self.solid_prop.Eprime > 0.02:
                    message = "Either youngs_mod or nu are wrong and E'=E/(1-nu^2) is >2% different from the one known"
                    log.error(message)
                    raise SystemExit(message)
                properties = [self.solid_prop.youngs_mod, self.solid_prop.nu]
            data = [max_leaf_size, eta, eps_aca, properties, coarse_mesh.VertexCoor, coarse_mesh.Connectivity, coarse_mesh.hx, coarse_mesh.hy]
            log.info("Building C form Hmat...\n")
            log.info("this might take some time...\n")
            begtime_HMAT = time.time()
            self.C.set(data)
            endtime_HMAT = time.time()
            compute_HMAT = endtime_HMAT - begtime_HMAT
            log.info("Hmat time : "+ str(compute_HMAT))
        else:
            #use toeplitz
            log.info("Using isotropic elasticity matrix with Block Toepliz Compression")
            self.C = load_isotropic_elasticity_matrix_toepliz(coarse_mesh, self.solid_prop.Eprime)
            self.sim_prop.useBlockToeplizCompression = True

        self.fracture = self.fracture.remesh(rem_factor,
                                             self.C,
                                             coarse_mesh,
                                             self.solid_prop,
                                             self.fluid_prop,
                                             self.injection_prop,
                                             self.sim_prop,
                                             direction)

        self.fracture.mesh = coarse_mesh

        # update the saved properties
        if self.sim_prop.saveToDisk:
            if os.path.exists(self.sim_prop.get_outputFolder() + "properties"):
                os.remove(self.sim_prop.get_outputFolder() + "properties")
            prop = (self.solid_prop, self.fluid_prop, self.injection_prop, self.sim_prop)
            with open(self.sim_prop.get_outputFolder() + "properties", 'wb') as output:
                dill.dump(prop, output, -1)
        self.remeshings += 1

        log.info("Done!")

# -----------------------------------------------------------------------------------------------------------------------

    def extend_isotropic_elasticity_matrix(self, new_mesh, direction=None):
        """
        In the case of extension of the mesh we don't need to recalculate the entire elasticity matrix. All we need to do is
        to map all the elements to their new index and calculate what lasts

        Arguments:
            new_mesh (object CartesianMesh):    -- a mesh object describing the domain.
        """

        a = new_mesh.hx / 2.
        b = new_mesh.hy / 2.
        Ne = new_mesh.NumberOfElts
        Ne_old = self.fracture.mesh.NumberOfElts

        new_indexes = np.array(mapping_old_indexes(new_mesh, self.fracture.mesh, direction))

        if len(self.C) != Ne and not self.sim_prop.symmetric:
            self.C = np.vstack((np.hstack((self.C, np.full((Ne_old, Ne - Ne_old), 0.))),
               np.full((Ne - Ne_old, Ne), 0.)))

            self.C[np.ix_(new_indexes, new_indexes)] = self.C[np.ix_(np.arange(Ne_old), np.arange(Ne_old))]

            add_el = np.setdiff1d(np.arange(Ne), new_indexes)

            for i in add_el:
                x = new_mesh.CenterCoor[i, 0] - new_mesh.CenterCoor[:, 0]
                y = new_mesh.CenterCoor[i, 1] - new_mesh.CenterCoor[:, 1]

                self.C[i] = (self.solid_prop.Eprime / (8. * np.pi)) * (
                        np.sqrt(np.square(a - x) + np.square(b - y)) / ((a - x) * (b - y)) + np.sqrt(
                    np.square(a + x) + np.square(b - y)
                ) / ((a + x) * (b - y)) + np.sqrt(np.square(a - x) + np.square(b + y)) / ((a - x) * (b + y)) + np.sqrt(
                    np.square(a + x) + np.square(b + y)) / ((a + x) * (b + y)))

            self.C[np.ix_(new_indexes, add_el)] = np.transpose(self.C[np.ix_(add_el, new_indexes)])

        elif not self.sim_prop.symmetric:
            self.C = load_isotropic_elasticity_matrix(new_mesh, self.solid_prop.Eprime)
        else:
            self.C = load_isotropic_elasticity_matrix_symmetric(new_mesh, self.solid_prop.Eprime)<|MERGE_RESOLUTION|>--- conflicted
+++ resolved
@@ -28,12 +28,7 @@
                           plot_injection_source, get_elements
 from symmetry import load_isotropic_elasticity_matrix_symmetric, symmetric_elasticity_matrix_from_full
 from labels import TS_errorMessages, supported_projections, suitable_elements
-<<<<<<< HEAD
 from custom_functions import *
-=======
-from custom_functions import apply_custom_prop, custom_plot
-
->>>>>>> f3d70fd0
 
 class Controller:
     """
@@ -300,10 +295,7 @@
                 log.debug("hy: " + str(Fr_n_pls1.mesh.hy))
                 self.delta_w = Fr_n_pls1.w - self.fracture.w
                 self.lstTmStp = Fr_n_pls1.time - self.fracture.time
-<<<<<<< HEAD
-
-=======
->>>>>>> f3d70fd0
+
                 # custom plotting on the fly
                 if self.sim_prop.customPlotsOnTheFly:
                     apply_custom_prop(self.sim_prop, Fr_n_pls1)
@@ -312,8 +304,6 @@
                 if self.sim_prop.plotFigure or self.sim_prop.saveToDisk:
                     if Fr_n_pls1.time > self.lastSavedTime:
                         self.output(Fr_n_pls1)
-
-
 
                 # add the advanced fracture to the last five fractures list
                 self.fracture = copy.deepcopy(Fr_n_pls1)
@@ -452,6 +442,7 @@
 
                             elems = new_elems
                             direction = 'reduce'
+                            # Check that the injection cell does not become a ribbon cell
                             if (np.min(np.sqrt((self.fracture.Ffront[::, [0, 2]].flatten() - cent_point[0]) ** 2
                                            + (self.fracture.Ffront[::, [1, 3]].flatten() - cent_point[1]) ** 2)) <
                                 2.0*np.min(np.abs([(new_limits[0][0]-new_limits[0][1])/elems[0],
@@ -567,7 +558,7 @@
 
                         if len(np.intersect1d(self.fracture.mesh.CenterElts, index)) == 0:
                             compression_factor = 10
-
+                        # Check that the injection cell does not become a ribbon cell
                         if (np.min(np.sqrt((self.fracture.Ffront[::, [0, 2]].flatten() - cent_point[0]) ** 2
                                        + (self.fracture.Ffront[::, [1, 3]].flatten() - cent_point[1]) ** 2)) <
                             2.0*np.min(np.abs([(new_limits[0][0]-new_limits[0][1])/elems[0],
@@ -773,7 +764,7 @@
 
                         if len(np.intersect1d(self.fracture.mesh.CenterElts, index)) == 0:
                             compression_factor = 10
-
+                        # Check that the injection cell does not become a ribbon cell
                         if (np.min(np.sqrt((self.fracture.Ffront[::, [0, 2]].flatten() - cent_point[0]) ** 2
                                            + (self.fracture.Ffront[::, [1, 3]].flatten() - cent_point[1]) ** 2)) <
                                 2.0*np.min(np.abs([(new_limits[0][0] - new_limits[0][1]) / elems[0],
@@ -1100,15 +1091,9 @@
                         # plotting source elements
                         self.Figures[index] = plot_injection_source(self.fracture,
                                               fig=self.Figures[index])
-<<<<<<< HEAD
+
                     elif plt_var == 'custom':
                         self.Figures[index] = custom_plot(self.sim_prop, fig=self.Figures[index])
-
-=======
-
-                    elif plt_var == 'custom':
-                        self.Figures[index] = custom_plot(self.sim_prop, fig=self.Figures[index])
->>>>>>> f3d70fd0
                     elif plt_var in ('fluid velocity as vector field','fvvf','fluid flux as vector field','ffvf'):
                         if self.fluid_prop.viscosity == 0. :
                             raise SystemExit('ERROR: if the fluid viscosity is equal to 0 does not make sense to ask a plot of the fluid velocity or fluid flux')
@@ -1244,7 +1229,7 @@
         if not time_step_given and not self.sim_prop.force_time_schedule:
             delta_x = min(self.fracture.mesh.hx, self.fracture.mesh.hy)
             if np.any(self.fracture.v == np.nan):
-                log.warning("WARNING: you should not get nan velocities")
+                log.warning("you should not get nan velocities")
             non_zero_v = np.where(self.fracture.v > 0)[0]
             # time step is calculated with the current propagation velocity
             if len(non_zero_v) > 0:
@@ -1402,15 +1387,7 @@
             else:
                 log.info("Extending the elasticity matrix...")
                 self.extend_isotropic_elasticity_matrix(coarse_mesh, direction=direction)
-<<<<<<< HEAD
         elif self.sim_prop.useBlockToeplizCompression and not self.sim_prop.useHmat:
-            # if direction is None:
-            #     rem_factor = self.sim_prop.remeshFactor
-            # else:
-            #     rem_factor = 10
-=======
-        else:
->>>>>>> f3d70fd0
             self.C.reload(coarse_mesh)
         elif not self.sim_prop.useBlockToeplizCompression and self.sim_prop.useHmat:
             max_leaf_size = self.C.max_leaf_size
