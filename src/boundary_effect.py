
#external
import numpy as np
import copy
from scipy.sparse.linalg import gmres
from scipy.sparse.linalg import LinearOperator
import logging

<<<<<<< HEAD
=======


# internal
import pypart
from pypart import Bigwhamio
>>>>>>> 2195ae56
from boundary_effect_mesh import boundarymesh

##############################
# Hdot operator for GMRES    #
##############################
class Hdot(LinearOperator):
  """
    This is a special Hdot operator.
    When it is instantiated for the first time, it builds two Hmatrices. These are related respectively to a traction kernel and a displacement kernel
    In this contest, a traction kernel is a linear operator that links the displacement discontinuities (DDs) to traction, while
    a displacement kernel links DDs to displacements.
    Then the Hdot provides the multiplication of a vector of DD over a set of equation taken from the two Kernels pending some restrictions.
    Bearing in mind that the equations are selected by row indexes, the restrictions are:
        1-You can not take the same index (or equation) form both the kernel
        2-The final set of equation selected must be equal to the number of rows equal to the one of each kernel

  """
  def __init__(self, data):
    import pypart
    from pypart import Bigwhamio
    # instantiating the objects and variables
    self.HMATdispl = Bigwhamio()
    self.HMATtract = Bigwhamio()
    self.unknowns_number_ = None

    # unpaking the data
    coor, conn, properties, \
    max_leaf_size_tr, eta_tr, \
    max_leaf_size_disp, eta_disp, \
    eps_aca, \
    tractionIDX, displacemIDX, use_preconditioner = data

    # set the objects
    self.HMATtract.set(coor,
                       conn,
                       "3DR0",
                       properties,
                       max_leaf_size_tr,
                       eta_tr,
                       eps_aca)
    print("The compression ratio for 3DR0 kernel is: "+ str(self.HMATtract.getCompressionRatio()))

    #todo: add preconditioner
    # pdof = []
    # if use_preconditioner:
    #     permut = self.HMATtract.getPermutation()
    #     for i in range(len(permut)):
    #         v = permut[i] + 1
    #         pdof.extend([3*(v-1)+1,3*(v-1)+1+1,3*(v-1)+2+1])
    #
    #     a,b = self.HMATtract.getFullBlocks2()

    self.HMATdispl.set(coor,
                       conn,
                       "3DR0_displ", #kernel
                       properties,
                       max_leaf_size_disp,
                       eta_disp,
                       eps_aca)
    print("The compression ratio for 3DR0_displ kernel is: "+ str(self.HMATdispl.getCompressionRatio()))




    # checks
    nodes_per_element_ = 4
    n_of_elts_ = int(len(conn) / nodes_per_element_)
    if len(conn) % nodes_per_element_ != 0 :
        print(" ERROR: \n ")
        print(" wrong connectivity dimension \n ")

    # define the HMAT size
    # define the total number of unknowns to be output by the matvet method
    unknowns_per_element_ = 3
    self.matvec_size_ = int(n_of_elts_ * unknowns_per_element_)
    self.HMAT_size_ = self.matvec_size_

    # it is mandatory to define shape and dtype
    self.shape_ = (self.matvec_size_, self.matvec_size_)
    self.dtype_ = float
    super().__init__(self.dtype_, self.shape_)

    # set the equation indexes to make the mixed traction-displacement system
    self._setEquationIDX(tractionIDX, displacemIDX)

  def _matvec(self, v):
    """
    This function implements the dot product.
    :param v: vector expected to be of size unknowns_number_
    :return: HMAT.v, where HMAT is a matrix obtained by selecting equations from either HMATtract or HMATdispl
    """
    all_v = np.zeros(self.HMAT_size_)
    all_v[self.rhsOUTindx] = v
    Rhs_t = self.HMATtract.hdotProduct(all_v)
    Rhs_d = self.HMATdispl.hdotProduct(all_v)
    Rhs = self._selectEquations(Rhs_t,Rhs_d)
    return Rhs[self.rhsOUTindx]

  def _matvec_full(self, v):
    """
    This function implements the dot product.
    :param v: vector expected to be of size self.HMAT_size_
    :return: HMAT.v, where HMAT is a matrix obtained by selecting equations from either HMATtract or HMATdispl
    """
    Rhs_t = self.HMATtract.hdotProduct(v)
    Rhs_d = self.HMATdispl.hdotProduct(v)
    Rhs = self._selectEquations(Rhs_t,Rhs_d)
    return Rhs[self.rhsOUTindx]

  def _selectEquations(self, Rhs_t, Rhs_d):
    """
    This functions select the results from two arrays according to the choice expressed by Rhs_t, Rhs_d
    :param Rhs_t: vector of indexes of the equations from the traction HMAT to be considered
    :param Rhs_d: vector of indexes of the equations from the displacement HMAT to be considered
    :return: Rhs is a vector with the required values and size unknowns_number_
    """
    Rhs = np.zeros(self.HMAT_size_)
    Rhs[self.tractionIDX] = np.asarray(Rhs_t)[self.tractionIDX]
    Rhs[self.displacemIDX] = np.asarray(Rhs_d)[self.displacemIDX]
    return Rhs

  def _setRhsOUTindx(self, RhsOUTindx):
    """
    This function sets the index to be in output from the multiplication in _matvet
    :param RhsOUTindx: indexes to output
    :return: -
    """
    self.rhsOUTindx = RhsOUTindx
    self._changeShape(RhsOUTindx.size)

  def _setEquationIDX(self, tractionIDX, displacemIDX):
      # this function sets the indexes in order to assembly the final system according to the boundary conditions
      # all the crack plane is assumed to have a traction BC
      self.displacemIDX = displacemIDX
      self.tractionIDX = tractionIDX

  def _changeShape(self, shape_):
      self.shape_ = (shape_,shape_)
      super().__init__(self.dtype_, self.shape_)

  @property
  def _init_shape(self):
    return self.shape_

  def _init_dtype(self):
    return self.dtype_

#--------------------------------


class BoundaryEffect:
    """
    Class defining the Material properties of the solid.

    Arguments:


    Attributes:

    """

    def __init__(self, Mesh, Eprime, Poissonratio):
        """
        The constructor function:
        - check the integrity of the mesh with the one created in pyfrac
        - build the Hmatrix

        Variables:
             coordinates   - const std::vector<double>
             connectivity  - const std::vector<int64_t>
             kernel        - const std::string
             properties    - const std::vector<double>
             max_leaf_size - const int
             eta           - const double
             eps_aca       - const double
        """

        # Load the mesh from the file
        self.bndryMesh = boundarymesh

        coor_bndry = np.asarray(boundarymesh["pts_total"])

        conn_bndry = np.asarray(boundarymesh["conn_Total"])

        properties = [Eprime * (1 - Poissonratio ** 2), Poissonratio]  # Young Modulus , Poisson's ratio

        ### Check that the input mesh is coherent with the one of PyFrac ###
        #
        # check the mesh size
        # reldiff = abs(boundarymesh["hx"] - Mesh.hx) / Mesh.hx
        # if reldiff > 0.05:
        #     raise SystemExit('The size hx is too different (' + str(reldiff) + ' >5%) from the one of the mesh created by PyFrac. \n Expected loss of accuracy ')
        #
        # reldiff = abs(boundarymesh["hy"] - Mesh.hy) / Mesh.hy
        # if reldiff > 0.05:
        #     raise SystemExit('The size hy is too different (' + str(reldiff) + ' >5%) from the one of the mesh created by PyFrac. \n Expected loss of accuracy ')
        #
        # reldiff = abs(boundarymesh["hz"] - Mesh.hx) / Mesh.hx
        # if reldiff > 0.05:
        #     raise SystemExit('The size hz is too different (' + str(reldiff) + ' >5%) from hx of the mesh created by PyFrac. \n Expected loss of accuracy ')
        #
        # reldiff = abs(boundarymesh["hz"] - Mesh.hy) / Mesh.hy
        # if reldiff > 0.05:
        #     raise SystemExit('The size hz is too different (' + str(reldiff) + ' >5%) from hy of the mesh created by PyFrac. \n Expected loss of accuracy ')
        #
        # check that the mesh from PyFrac is inside the boundary
        # this check is valid for parallelepiped
        #
        if coor_bndry[:, 0].max() < Mesh.VertexCoor[:,0].max():
            raise SystemExit('Max x of the mesh in PyFrac is larger than the bounding mesh. ')
        if coor_bndry[:, 0].min() > Mesh.VertexCoor[:,0].min():
            raise SystemExit('Min x of the mesh in PyFrac is smaller than the bounding mesh. ')
        if coor_bndry[:, 1].max() < Mesh.VertexCoor[:,1].max():
            raise SystemExit('Max y of the mesh in PyFrac is larger than the bounding mesh. ')
        if coor_bndry[:, 1].min() > Mesh.VertexCoor[:,1].min():
            raise SystemExit('Min y of the mesh in PyFrac is smaller than the bounding mesh. ')

        ### Add the mesh of PyFrac to the one of the boundary ###
        n_of_vert_fp = Mesh.VertexCoor.shape[0]
        coor_fp_3D = np.zeros([n_of_vert_fp,3])
        for i in range(n_of_vert_fp):
            coor_fp_3D[i, 0] = Mesh.VertexCoor[i, 0]
            coor_fp_3D[i, 1] = Mesh.VertexCoor[i, 1]
            coor_fp_3D[i, 2] = 0.

        #first we have got the coordinates of the boundary and then the one of the fracture plane
        coor = np.concatenate((coor_bndry,coor_fp_3D),axis=0)
        #fisrt we set the connectivity of the boundary and then the one of the fracture plane
        conn = np.concatenate((conn_bndry, (Mesh.Connectivity + sum(boundarymesh["pts_len"]))),axis=0)

        ### DoF indexes in the numeration of the global array of unknwowns (cosidering all the elements of the plane)###
        # number of elements fp
        self.n_of_Elts_fp = Mesh.NumberOfElts

        # number of elements boudary
        self.n_of_Elts_bndry = sum(boundarymesh["conn_len"])

        # total number of DoF fracture plane
        self.n_of_unknowns_fp = Mesh.NumberOfElts * 3

        # total number of DoF boundary
        self.n_of_unknowns_bndry = self.n_of_Elts_bndry * 3

        # total number of DoF
        self.n_of_unknowns_tot = self.n_of_unknowns_fp + self.n_of_unknowns_bndry

        # indexes of the fracture plane DoF indexes
        self.fpINDX = np.arange(2, self.n_of_unknowns_fp, 3) + self.n_of_unknowns_bndry

        # indexes of the boundary and indexes of the crack plane DoF
        self.bndry_and_shear_fpINDX = np.setdiff1d(np.arange(self.n_of_unknowns_tot), self.fpINDX, assume_unique=True)

        # HMAT parameters
        self.max_leaf_size_tr = 5000
        self.eta_tr = 0.
        self.max_leaf_size_disp = 5000
        self.eta_disp = 0.
        self.eps_aca = 0.001
        self.use_preconditioner = True
        ### equation type indexes ###
        # The equation type is:
        #   0 for a traction boundary condition
        #   1 for a displacement boundary condition

        equationtype = np.asarray(boundarymesh["equation_Type_Face"]).flatten()
        displacemIDX = np.where(equationtype == 1)[0]

        if len(displacemIDX) == 0:
            raise SystemExit('You must fix at least one displacement of the bounding box in order to prevent any rigid body movement ')

        # with the following operation we will implicitly assume a traction boundary condition on the fracture plane
        tractionIDX = np.setdiff1d(np.arange(self.n_of_unknowns_tot),displacemIDX, assume_unique=True)

        # pack the data
        data = (coor.flatten(), conn.flatten(), properties,
                self.max_leaf_size_tr,   self.eta_tr,
                self.max_leaf_size_disp, self.eta_disp, self.eps_aca,
                tractionIDX, displacemIDX,
                self.use_preconditioner)

        #plot to check
        #------------------------
        # from mpl_toolkits.mplot3d import Axes3D
        # from mpl_toolkits.mplot3d.art3d import Poly3DCollection
        # import matplotlib.pyplot as plt
        # import matplotlib.colors as colors
        # import scipy as sp
        #
        # fig = plt.figure()
        # ax = Axes3D(fig)
        # #for ind in range(sum(boundarymesh["conn_len"]),conn.shape[0]):
        # for ind in range(conn.shape[0]):
        #     el = conn[ind]
        #
        #     x = [ coor[el][0][0], coor[el][1][0], coor[el][2][0], coor[el][3][0] ]
        #     y = [ coor[el][0][1], coor[el][1][1], coor[el][2][1], coor[el][3][1] ]
        #     z = [ coor[el][0][2], coor[el][1][2], coor[el][2][2], coor[el][3][2] ]
        #     verts = [list(zip(x, y, z))]
        #     poly = Poly3DCollection(verts,linewidths=0.5, alpha=0.2)
        #     poly.set_color(colors.rgb2hex(sp.rand(3)))
        #     poly.set_edgecolor('k')
        #     ax.add_collection3d(poly)
        #
        # ax.set_xlim3d(-0.08, 0.08)
        # ax.set_ylim3d(-0.08, 0.08)
        # ax.set_zlim3d(-0.08, 0.08)
        # plt.show()
        #------------------------

        #plot to check
        #------------------------
        #from mpl_toolkits import mplot3d
        #import matplotlib.pyplot as plt
        # nop = coor.shape[0] #number of points
        # x = np.zeros(nop)
        # y = np.zeros(nop)
        # z = np.zeros(nop)
        # for pt in range(coor.shape[0]):
        #     x[pt] = coor[pt, 0]
        #     y[pt] = coor[pt, 1]
        #     z[pt] = coor[pt, 2]
        # ax = plt.axes(projection='3d')
        # ax.scatter(x, y, z, c=z, cmap='viridis', linewidth=0.5);
        #------------------------


        #create the Hdot
        self.Hdot = Hdot(data)

        # set boundary condition values (BCs)
        # - note that we assume 0 as BC on the fracture plane, notably we want to impose 0 traction on the fracture plane
        self.Pu = np.concatenate((np.asarray(boundarymesh["bc_Values"],dtype=float).flatten(),np.zeros(Mesh.NumberOfElts * 3, dtype=float)))

        # to keep memory of the DD on the boundary
        self.all_DD = np.zeros(self.n_of_unknowns_tot)
        self.last_traction = None


    # ------------------------------------------------------------------------------------------------------------------

    def active(self):
        return self.active

    def getTraction(self, w, EltCrack):
        """
        This function updates the confining stress based on the elastic effect of the boundaries due to the current value of
        the fracture opening wk
        Arguments:
             wk (array):        -- the current value of fracture opening.

        Note:
                - For "boundary" we mean both the external boundaries and the tangential displacement discontinuities at the crack plane
        """
        log = logging.getLogger('PyFrac.boundary_effect.getTraction')
        log_only_to_logfile = logging.getLogger('PyFrac_LF.boundary_effect.getTraction')

        # *** get the influence of the crack onto the boundary ***
        # - build an opening array for the whole fracture plane with 0 opening where there is no fracture
        all_w = np.zeros(self.n_of_unknowns_tot)
        all_w[self.fpINDX] = w

        # - set the output indexes
        # here we consider the boundary indexes and the crack-only shear-only indexes
        # indexes of the fracture plane DoF indexes
        fpINDX_shear1 = np.arange(0, self.n_of_unknowns_fp, 3) + self.n_of_unknowns_bndry
        fpINDX_shear2 = np.arange(1, self.n_of_unknowns_fp, 3) + self.n_of_unknowns_bndry
        crackINDX_shear1 = fpINDX_shear1[EltCrack]
        crackINDX_shear2 = fpINDX_shear2[EltCrack]
        bndry_and_shear_crackINDX = np.sort(np.concatenate((np.arange(self.n_of_unknowns_bndry),crackINDX_shear1,crackINDX_shear2)))

        RhsOUTindx = bndry_and_shear_crackINDX
        self.Hdot._setRhsOUTindx(RhsOUTindx)

        # - multiply HMAT * [0,0,0,0,..,wi,...,0,0,0]
        rhs = self.Hdot._matvec_full(all_w)

        # *** get the displacement discontinuities at the boundaries ***
        # - set the output indexes
        # The output indexes are already set to be self.boundaryINDX

        # - solve for the boundary displacement discontinuities
        rhs = - rhs + self.Pu[RhsOUTindx]
        u = gmres(self.Hdot, rhs, x0=self.all_DD[RhsOUTindx], tol=1e-11, maxiter=5000)

        # check convergence
        if u[1]>0:
            log.warning("WARNING: gmres did not converge after "+ str(u[1]) + " iterations!")
            rel_err = np.linalg.norm(self.Hdot._matvec(u[0]) - (rhs))/np.linalg.norm(rhs)
            log.warning("         error of the solution: " + str(rel_err))
#        elif u[1]==0:
#            rel_err = np.linalg.norm(self.Hdot._matvec(u[0]) - (rhs)) / np.linalg.norm(rhs)
#            log.info(" Boundary eff. GMRES:" + str(rel_err))

        # *** get the influence of the boundary onto the crack plane ***
        # - make the vector u to fit the whole number of DDs
        all_u = np.zeros(self.n_of_unknowns_tot)
        all_u[bndry_and_shear_crackINDX] = u[0]

        # - set the output indexes
        RhsOUTindx = self.fpINDX
        self.Hdot._setRhsOUTindx(RhsOUTindx)

        # - multiply the matrix for the displacement discontinuities on the boundary
        traction = self.Hdot._matvec_full(all_u )

        # save the solution for u!
        self.all_DD = all_u

#        if self.last_traction is not None:
#            residual = 100*np.linalg.norm(self.last_traction - traction)/np.linalg.norm(self.last_traction )
#            log.info(" Boundary eff. residual:"+str(residual))
        self.last_traction = traction

        return traction

    #-----------------------------------------------------------------------------------------------------------------------

    def getSystemError(self, wk, rhs_crack, EltCrack):
        """

        Args:
            wk: fracture opening on all the cells on the fracture plane
            rhs_crack: traction on all the cells on the fracture plane
            EltCrack: indexes of the element

        Returns:
            error
        """
        # - boundary and shear crack indexes
        fpINDX_shear1 = np.arange(0, self.n_of_unknowns_fp, 3) + self.n_of_unknowns_bndry
        fpINDX_shear2 = np.arange(1, self.n_of_unknowns_fp, 3) + self.n_of_unknowns_bndry
        crackINDX_shear1 = fpINDX_shear1[EltCrack]
        crackINDX_shear2 = fpINDX_shear2[EltCrack]
        bndry_and_shear_crackINDX = np.sort(
            np.concatenate((np.arange(self.n_of_unknowns_bndry), crackINDX_shear1, crackINDX_shear2)))


        # - set the output indexes to be the full matrix minus the dof of the element on the crack plane but not in the crack
        RhsOUTindx = np.sort(np.concatenate((bndry_and_shear_crackINDX,self.fpINDX[EltCrack])))
        self.Hdot._setRhsOUTindx(RhsOUTindx)

        # update the solution for w
        # note that the DD outside of the crack but in the crack plane are all 0
        self.all_DD[self.fpINDX[EltCrack]] = wk[EltCrack]

        # plot solution
        #import matplotlib.pyplot as plt
        #plt.scatter(range(self.n_of_unknowns_tot),self.all_DD)

        # - multiply HMAT * [0,0,ui,0,0,..,wi,...,0,0,0]
        rhs_k = self.Hdot._matvec(self.all_DD[RhsOUTindx])
        rhs = copy.deepcopy(self.Pu)
        rhs[self.fpINDX[EltCrack]] =  rhs_crack[EltCrack]

        error = np.linalg.norm(rhs_k - rhs[RhsOUTindx])/np.linalg.norm(rhs[RhsOUTindx])

        #--------
        # - solve for the boundary displacement discontinuities
        #u = gmres(self.Hdot, rhs[RhsOUTindx], x0=np.zeros(RhsOUTindx.size), tol=1e-12, maxiter=5000)
        #rhs_k = self.Hdot._matvec(u[0])
        #error = np.linalg.norm(rhs_k - rhs[RhsOUTindx]) / np.linalg.norm(rhs[RhsOUTindx])
        #-------
        return error<|MERGE_RESOLUTION|>--- conflicted
+++ resolved
@@ -6,14 +6,7 @@
 from scipy.sparse.linalg import LinearOperator
 import logging
 
-<<<<<<< HEAD
-=======
-
-
-# internal
-import pypart
-from pypart import Bigwhamio
->>>>>>> 2195ae56
+
 from boundary_effect_mesh import boundarymesh
 
 ##############################
